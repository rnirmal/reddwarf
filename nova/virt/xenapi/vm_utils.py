# vim: tabstop=4 shiftwidth=4 softtabstop=4

# Copyright (c) 2010 Citrix Systems, Inc.
#
#    Licensed under the Apache License, Version 2.0 (the "License"); you may
#    not use this file except in compliance with the License. You may obtain
#    a copy of the License at
#
#         http://www.apache.org/licenses/LICENSE-2.0
#
#    Unless required by applicable law or agreed to in writing, software
#    distributed under the License is distributed on an "AS IS" BASIS, WITHOUT
#    WARRANTIES OR CONDITIONS OF ANY KIND, either express or implied. See the
#    License for the specific language governing permissions and limitations
#    under the License.

"""
Helper methods for operations related to the management of VM records and
their attributes like VDIs, VIFs, as well as their lookup functions.
"""

import logging
import urllib
from xml.dom import minidom

from nova import flags
from nova import utils
from nova.auth.manager import AuthManager
from nova.compute import instance_types
from nova.compute import power_state
from nova.virt import images
from nova.virt.xenapi import HelperBase
from nova.virt.xenapi.volume_utils import StorageError


FLAGS = flags.FLAGS

XENAPI_POWER_STATE = {
    'Halted': power_state.SHUTDOWN,
    'Running': power_state.RUNNING,
    'Paused': power_state.PAUSED,
    'Suspended': power_state.SHUTDOWN,  # FIXME
    'Crashed': power_state.CRASHED}


class VMHelper(HelperBase):
    """
    The class that wraps the helper methods together.
    """
    def __init__(self):
        return

    @classmethod
<<<<<<< HEAD
    @defer.inlineCallbacks
=======
    def late_import(cls):
        """
        Load the XenAPI module in for helper class, if required.
        This is to avoid to install the XenAPI library when other
        hypervisors are used
        """
        global XenAPI
        if XenAPI is None:
            XenAPI = __import__('XenAPI')

    @classmethod
>>>>>>> cd460a1f
    def create_vm(cls, session, instance, kernel, ramdisk):
        """Create a VM record.  Returns a Deferred that gives the new
        VM reference."""

        instance_type = instance_types.INSTANCE_TYPES[instance.instance_type]
        mem = str(long(instance_type['memory_mb']) * 1024 * 1024)
        vcpus = str(instance_type['vcpus'])
        rec = {
            'name_label': instance.name,
            'name_description': '',
            'is_a_template': False,
            'memory_static_min': '0',
            'memory_static_max': mem,
            'memory_dynamic_min': mem,
            'memory_dynamic_max': mem,
            'VCPUs_at_startup': vcpus,
            'VCPUs_max': vcpus,
            'VCPUs_params': {},
            'actions_after_shutdown': 'destroy',
            'actions_after_reboot': 'restart',
            'actions_after_crash': 'destroy',
            'PV_bootloader': '',
            'PV_kernel': kernel,
            'PV_ramdisk': ramdisk,
            'PV_args': 'root=/dev/xvda1',
            'PV_bootloader_args': '',
            'PV_legacy_args': '',
            'HVM_boot_policy': '',
            'HVM_boot_params': {},
            'platform': {},
            'PCI_bus': '',
            'recommendations': '',
            'affinity': '',
            'user_version': '0',
            'other_config': {},
            }
        logging.debug('Created VM %s...', instance.name)
        vm_ref = session.call_xenapi('VM.create', rec)
        logging.debug('Created VM %s as %s.', instance.name, vm_ref)
        return vm_ref

    @classmethod
    def create_vbd(cls, session, vm_ref, vdi_ref, userdevice, bootable):
        """Create a VBD record.  Returns a Deferred that gives the new
        VBD reference."""

        vbd_rec = {}
        vbd_rec['VM'] = vm_ref
        vbd_rec['VDI'] = vdi_ref
        vbd_rec['userdevice'] = str(userdevice)
        vbd_rec['bootable'] = bootable
        vbd_rec['mode'] = 'RW'
        vbd_rec['type'] = 'disk'
        vbd_rec['unpluggable'] = True
        vbd_rec['empty'] = False
        vbd_rec['other_config'] = {}
        vbd_rec['qos_algorithm_type'] = ''
        vbd_rec['qos_algorithm_params'] = {}
        vbd_rec['qos_supported_algorithms'] = []
        logging.debug('Creating VBD for VM %s, VDI %s ... ', vm_ref, vdi_ref)
        vbd_ref = session.call_xenapi('VBD.create', vbd_rec)
        logging.debug('Created VBD %s for VM %s, VDI %s.', vbd_ref, vm_ref,
                      vdi_ref)
        return vbd_ref

    @classmethod
<<<<<<< HEAD
    @utils.deferredToThread
    def find_vbd_by_number(cls, session, vm_ref, number):
        """ Get the VBD reference from the device number """
        return VMHelper.find_vbd_by_number_blocking(session, vm_ref, number)

    @classmethod
    def find_vbd_by_number_blocking(cls, session, vm_ref, number):
        """ Synchronous find_vbd_by_number """
        vbds = session.get_xenapi().VM.get_VBDs(vm_ref)
        if vbds:
            for vbd in vbds:
                try:
                    vbd_rec = session.get_xenapi().VBD.get_record(vbd)
                    if vbd_rec['userdevice'] == str(number):
                        return vbd
                except cls.XenAPI.Failure, exc:
                    logging.warn(exc)
        raise StorageError('VBD not found in instance %s' % vm_ref)

    @classmethod
    @defer.inlineCallbacks
    def unplug_vbd(cls, session, vbd_ref):
        """ Unplug VBD from VM """
        try:
            vbd_ref = yield session.call_xenapi('VBD.unplug', vbd_ref)
        except cls.XenAPI.Failure, exc:
            logging.warn(exc)
            if exc.details[0] != 'DEVICE_ALREADY_DETACHED':
                raise StorageError('Unable to unplug VBD %s' % vbd_ref)

    @classmethod
    @defer.inlineCallbacks
    def destroy_vbd(cls, session, vbd_ref):
        """ Destroy VBD from host database """
        try:
            task = yield session.call_xenapi('Async.VBD.destroy', vbd_ref)
            yield session.wait_for_task(task)
        except cls.XenAPI.Failure, exc:
            logging.warn(exc)
            raise StorageError('Unable to destroy VBD %s' % vbd_ref)

    @classmethod
    @defer.inlineCallbacks
=======
>>>>>>> cd460a1f
    def create_vif(cls, session, vm_ref, network_ref, mac_address):
        """Create a VIF record.  Returns a Deferred that gives the new
        VIF reference."""

        vif_rec = {}
        vif_rec['device'] = '0'
        vif_rec['network'] = network_ref
        vif_rec['VM'] = vm_ref
        vif_rec['MAC'] = mac_address
        vif_rec['MTU'] = '1500'
        vif_rec['other_config'] = {}
        vif_rec['qos_algorithm_type'] = ''
        vif_rec['qos_algorithm_params'] = {}
        logging.debug('Creating VIF for VM %s, network %s ... ', vm_ref,
                      network_ref)
        vif_ref = session.call_xenapi('VIF.create', vif_rec)
        logging.debug('Created VIF %s for VM %s, network %s.', vif_ref,
                      vm_ref, network_ref)
        return vif_ref

    @classmethod
    def fetch_image(cls, session, image, user, project, use_sr):
        """use_sr: True to put the image as a VDI in an SR, False to place
        it on dom0's filesystem.  The former is for VM disks, the latter for
        its kernel and ramdisk (if external kernels are being used).
        Returns a Deferred that gives the new VDI UUID."""

        url = images.image_url(image)
        access = AuthManager().get_access_key(user, project)
        logging.debug("Asking xapi to fetch %s as %s", url, access)
        fn = use_sr and 'get_vdi' or 'get_kernel'
        args = {}
        args['src_url'] = url
        args['username'] = access
        args['password'] = user.secret
        if use_sr:
            args['add_partition'] = 'true'
        task = session.async_call_plugin('objectstore', fn, args)
        uuid = session.wait_for_task(task)
        return uuid

    @classmethod
    def lookup(cls, session, i):
        """ Look the instance i up, and returns it if available """
        return VMHelper.lookup_blocking(session, i)

    @classmethod
    def lookup_blocking(cls, session, i):
        """ Synchronous lookup """
        vms = session.get_xenapi().VM.get_by_name_label(i)
        n = len(vms)
        if n == 0:
            return None
        elif n > 1:
            raise Exception('duplicate name found: %s' % i)
        else:
            return vms[0]

    @classmethod
    def lookup_vm_vdis(cls, session, vm):
        """ Look for the VDIs that are attached to the VM """
        return VMHelper.lookup_vm_vdis_blocking(session, vm)

    @classmethod
    def lookup_vm_vdis_blocking(cls, session, vm):
        """ Synchronous lookup_vm_vdis """
        # Firstly we get the VBDs, then the VDIs.
        # TODO(Armando): do we leave the read-only devices?
        vbds = session.get_xenapi().VM.get_VBDs(vm)
        vdis = []
        if vbds:
            for vbd in vbds:
                try:
                    vdi = session.get_xenapi().VBD.get_VDI(vbd)
                    # Test valid VDI
                    record = session.get_xenapi().VDI.get_record(vdi)
                    logging.debug('VDI %s is still available', record['uuid'])
                except cls.XenAPI.Failure, exc:
                    logging.warn(exc)
                else:
                    vdis.append(vdi)
            if len(vdis) > 0:
                return vdis
            else:
                return None

    @classmethod
    def compile_info(cls, record):
        """ Fill record with VM status information """
        return {'state': XENAPI_POWER_STATE[record['power_state']],
                'max_mem': long(record['memory_static_max']) >> 10,
                'mem': long(record['memory_dynamic_max']) >> 10,
                'num_cpu': record['VCPUs_max'],
                'cpu_time': 0}

    @classmethod
    def compile_diagnostics(cls, session, record):
        """Compile VM diagnostics data"""
        try:
            host = session.get_xenapi_host()
            host_ip = session.get_xenapi().host.get_record(host)["address"]
            metrics = session.get_xenapi().VM_guest_metrics.get_record(
                record["guest_metrics"])
            diags = {
                "Kernel": metrics["os_version"]["uname"],
                "Distro": metrics["os_version"]["name"]}
            xml = get_rrd(host_ip, record["uuid"])
            if xml:
                rrd = minidom.parseString(xml)
                for i, node in enumerate(rrd.firstChild.childNodes):
                    # We don't want all of the extra garbage
                    if i >= 3 and i <= 11:
                        ref = node.childNodes
                        # Name and Value
                        diags[ref[0].firstChild.data] = ref[6].firstChild.data
            return diags
        except cls.XenAPI.Failure as e:
            return {"Unable to retrieve diagnostics": e}


def get_rrd(host, uuid):
    """Return the VM RRD XML as a string"""
    try:
        xml = urllib.urlopen("http://%s:%s@%s/vm_rrd?uuid=%s" % (
            FLAGS.xenapi_connection_username,
            FLAGS.xenapi_connection_password,
            host,
            uuid))
        return xml.read()
    except IOError:
        return None<|MERGE_RESOLUTION|>--- conflicted
+++ resolved
@@ -51,25 +51,9 @@
         return
 
     @classmethod
-<<<<<<< HEAD
-    @defer.inlineCallbacks
-=======
-    def late_import(cls):
-        """
-        Load the XenAPI module in for helper class, if required.
-        This is to avoid to install the XenAPI library when other
-        hypervisors are used
-        """
-        global XenAPI
-        if XenAPI is None:
-            XenAPI = __import__('XenAPI')
-
-    @classmethod
->>>>>>> cd460a1f
     def create_vm(cls, session, instance, kernel, ramdisk):
         """Create a VM record.  Returns a Deferred that gives the new
         VM reference."""
-
         instance_type = instance_types.INSTANCE_TYPES[instance.instance_type]
         mem = str(long(instance_type['memory_mb']) * 1024 * 1024)
         vcpus = str(instance_type['vcpus'])
@@ -111,7 +95,6 @@
     def create_vbd(cls, session, vm_ref, vdi_ref, userdevice, bootable):
         """Create a VBD record.  Returns a Deferred that gives the new
         VBD reference."""
-
         vbd_rec = {}
         vbd_rec['VM'] = vm_ref
         vbd_rec['VDI'] = vdi_ref
@@ -132,15 +115,8 @@
         return vbd_ref
 
     @classmethod
-<<<<<<< HEAD
-    @utils.deferredToThread
     def find_vbd_by_number(cls, session, vm_ref, number):
         """ Get the VBD reference from the device number """
-        return VMHelper.find_vbd_by_number_blocking(session, vm_ref, number)
-
-    @classmethod
-    def find_vbd_by_number_blocking(cls, session, vm_ref, number):
-        """ Synchronous find_vbd_by_number """
         vbds = session.get_xenapi().VM.get_VBDs(vm_ref)
         if vbds:
             for vbd in vbds:
@@ -153,35 +129,29 @@
         raise StorageError('VBD not found in instance %s' % vm_ref)
 
     @classmethod
-    @defer.inlineCallbacks
     def unplug_vbd(cls, session, vbd_ref):
         """ Unplug VBD from VM """
         try:
-            vbd_ref = yield session.call_xenapi('VBD.unplug', vbd_ref)
+            vbd_ref = session.call_xenapi('VBD.unplug', vbd_ref)
         except cls.XenAPI.Failure, exc:
             logging.warn(exc)
             if exc.details[0] != 'DEVICE_ALREADY_DETACHED':
                 raise StorageError('Unable to unplug VBD %s' % vbd_ref)
 
     @classmethod
-    @defer.inlineCallbacks
     def destroy_vbd(cls, session, vbd_ref):
         """ Destroy VBD from host database """
         try:
-            task = yield session.call_xenapi('Async.VBD.destroy', vbd_ref)
-            yield session.wait_for_task(task)
+            task = session.call_xenapi('Async.VBD.destroy', vbd_ref)
+            session.wait_for_task(task)
         except cls.XenAPI.Failure, exc:
             logging.warn(exc)
             raise StorageError('Unable to destroy VBD %s' % vbd_ref)
 
     @classmethod
-    @defer.inlineCallbacks
-=======
->>>>>>> cd460a1f
     def create_vif(cls, session, vm_ref, network_ref, mac_address):
         """Create a VIF record.  Returns a Deferred that gives the new
         VIF reference."""
-
         vif_rec = {}
         vif_rec['device'] = '0'
         vif_rec['network'] = network_ref
@@ -222,11 +192,6 @@
     @classmethod
     def lookup(cls, session, i):
         """ Look the instance i up, and returns it if available """
-        return VMHelper.lookup_blocking(session, i)
-
-    @classmethod
-    def lookup_blocking(cls, session, i):
-        """ Synchronous lookup """
         vms = session.get_xenapi().VM.get_by_name_label(i)
         n = len(vms)
         if n == 0:
@@ -239,11 +204,6 @@
     @classmethod
     def lookup_vm_vdis(cls, session, vm):
         """ Look for the VDIs that are attached to the VM """
-        return VMHelper.lookup_vm_vdis_blocking(session, vm)
-
-    @classmethod
-    def lookup_vm_vdis_blocking(cls, session, vm):
-        """ Synchronous lookup_vm_vdis """
         # Firstly we get the VBDs, then the VDIs.
         # TODO(Armando): do we leave the read-only devices?
         vbds = session.get_xenapi().VM.get_VBDs(vm)
