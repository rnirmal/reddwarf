--- conflicted
+++ resolved
@@ -67,24 +67,6 @@
             raise exception.Duplicate(_('Attempted to create'
             ' non-unique name %s') % instance.name)
 
-<<<<<<< HEAD
-        #this will return the bridge name in nova db
-        bridge = db.network_get_by_instance(context.get_admin_context(),
-                                            instance['id'])['bridge']
-
-        #this will return the appropriate network
-        #TODO: avoid unnecessary call to find_network_with_bridge
-        #when VLAN manager is being used (and not just use an if)
-        network_ref = None
-        try:
-            network_ref = \
-                NetworkHelper.find_network_with_bridge(self._session, bridge)
-        except:
-            #try to get name with name_label
-            network_ref = \
-                NetworkHelper.find_network_with_name_label(self._session,
-                                                           bridge)
-=======
         #ensure enough free memory is available
         if not VMHelper.ensure_free_mem(self._session, instance):
                 name = instance['name']
@@ -94,7 +76,6 @@
                                       instance['id'],
                                       power_state.SHUTDOWN)
                 return
->>>>>>> bd0ca938
 
         user = AuthManager().get_user(instance.user_id)
         project = AuthManager().get_project(instance.project_id)
@@ -157,12 +138,23 @@
             # and multiple networks
             # for now it works as there is only one of each
             bridge = network['bridge']
-            network_ref = \
-                NetworkHelper.find_network_with_bridge(self._session, bridge)
-
-            if network_ref:
-                VMHelper.create_vif(self._session, vm_ref,
-                                    network_ref, instance.mac_address)
+            #this will return the appropriate network
+            #TODO(salvatore-orlando): avoid unnecessary call to
+            #find_network_with_bridge when VLAN manager is being used
+            network_ref = None
+            try:
+                network_ref = \
+                    NetworkHelper.find_network_with_bridge(self._session,
+                                                           bridge)
+            except:
+                #try to get name with name_label
+                network_ref = \
+                    NetworkHelper.find_network_with_name_label(self._session,
+                                                               bridge)
+
+                if network_ref:
+                    VMHelper.create_vif(self._session, vm_ref,
+                                        network_ref, instance.mac_address)
 
         LOG.debug(_('Starting VM %s...'), vm_ref)
         self._session.call_xenapi('VM.start', vm_ref, False, False)
