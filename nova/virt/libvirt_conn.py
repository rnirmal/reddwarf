--- conflicted
+++ resolved
@@ -707,41 +707,6 @@
         domain = self._conn.lookupByName(instance_name)
         return domain.interfaceStats(interface)
 
-    def refresh_security_group_rules(self, security_group_id):
-        self.firewall_driver.refresh_security_group_rules(security_group_id)
-
-    def refresh_security_group_members(self, security_group_id):
-        self.firewall_driver.refresh_security_group_members(security_group_id)
-
-
-class FirewallDriver(object):
-    def prepare_instance_filter(self, instance):
-        """Prepare filters for the instance.
-
-        At this point, the instance isn't running yet."""
-        raise NotImplementedError()
-
-    def apply_instance_filter(self, instance):
-        """Apply instance filter.
-
-        Once this method returns, the instance should be firewalled
-        appropriately. This method should as far as possible be a
-        no-op. It's vastly preferred to get everything set up in
-        prepare_instance_filter.
-        """
-        raise NotImplementedError()
-
-    def refresh_security_group_rules(self, security_group_id):
-        """Refresh security group rules from data store
-
-        Gets called when a rule has been added to or removed from
-        the security group."""
-        raise NotImplementedError()
-
-    def refresh_security_group_members(self, security_group_id):
-        """Refresh security group members from data store
-
-<<<<<<< HEAD
     def get_console_pool_info(self, console_type):
         #TODO(mdragon): console proxy should be implemented for libvirt,
         #               in case someone wants to use it with kvm or
@@ -750,11 +715,43 @@
                  'username': 'fakeuser',
                  'password': 'fakepassword'}
 
-=======
+    def refresh_security_group_rules(self, security_group_id):
+        self.firewall_driver.refresh_security_group_rules(security_group_id)
+
+    def refresh_security_group_members(self, security_group_id):
+        self.firewall_driver.refresh_security_group_members(security_group_id)
+
+
+class FirewallDriver(object):
+    def prepare_instance_filter(self, instance):
+        """Prepare filters for the instance.
+
+        At this point, the instance isn't running yet."""
+        raise NotImplementedError()
+
+    def apply_instance_filter(self, instance):
+        """Apply instance filter.
+
+        Once this method returns, the instance should be firewalled
+        appropriately. This method should as far as possible be a
+        no-op. It's vastly preferred to get everything set up in
+        prepare_instance_filter.
+        """
+        raise NotImplementedError()
+
+    def refresh_security_group_rules(self, security_group_id):
+        """Refresh security group rules from data store
+
+        Gets called when a rule has been added to or removed from
+        the security group."""
+        raise NotImplementedError()
+
+    def refresh_security_group_members(self, security_group_id):
+        """Refresh security group members from data store
+
         Gets called when an instance gets added to or removed from
         the security group."""
         raise NotImplementedError()
->>>>>>> 4830cb5d
 
 
 class NWFilterFirewall(FirewallDriver):
