# vim: tabstop=4 shiftwidth=4 softtabstop=4

# Copyright 2010 United States Government as represented by the
# Administrator of the National Aeronautics and Space Administration.
# All Rights Reserved.
#
#    Licensed under the Apache License, Version 2.0 (the "License"); you may
#    not use this file except in compliance with the License. You may obtain
#    a copy of the License at
#
#         http://www.apache.org/licenses/LICENSE-2.0
#
#    Unless required by applicable law or agreed to in writing, software
#    distributed under the License is distributed on an "AS IS" BASIS, WITHOUT
#    WARRANTIES OR CONDITIONS OF ANY KIND, either express or implied. See the
#    License for the specific language governing permissions and limitations
#    under the License.

"""Network Hosts are responsible for allocating ips and setting up network.

There are multiple backend drivers that handle specific types of networking
topologies.  All of the network commands are issued to a subclass of
:class:`NetworkManager`.

**Related Flags**

:network_driver:  Driver to use for network creation
:flat_network_bridge:  Bridge device for simple network instances
:flat_interface:  FlatDhcp will bridge into this interface if set
:flat_network_dns:  Dns for simple network
:vlan_start:  First VLAN for private networks
:vpn_ip:  Public IP for the cloudpipe VPN servers
:vpn_start:  First Vpn port for private networks
:cnt_vpn_clients:  Number of addresses reserved for vpn clients
:network_size:  Number of addresses in each private subnet
:floating_range:  Floating IP address block
:fixed_range:  Fixed IP address block
:date_dhcp_on_disassociate:  Whether to update dhcp when fixed_ip
                             is disassociated
:fixed_ip_disassociate_timeout:  Seconds after which a deallocated ip
                                 is disassociated
:create_unique_mac_address_attempts:  Number of times to attempt creating
                                      a unique mac address

"""

import datetime
import math
import netaddr
import socket
from eventlet import greenpool

from nova import context
from nova import db
from nova import dns
from nova import exception
from nova import flags
from nova import ipv6
from nova import log as logging
from nova import manager
from nova import quota
from nova import utils
from nova import rpc
from nova.network import api as network_api
import random


LOG = logging.getLogger("nova.network.manager")


FLAGS = flags.FLAGS
flags.DEFINE_string('flat_network_bridge', None,
                    'Bridge for simple network instances')
flags.DEFINE_string('flat_network_dns', '8.8.4.4',
                    'Dns for simple network')
flags.DEFINE_bool('flat_injected', True,
                  'Whether to attempt to inject network setup into guest')
flags.DEFINE_string('flat_interface', None,
                    'FlatDhcp will bridge into this interface if set')
flags.DEFINE_integer('vlan_start', 100, 'First VLAN for private networks')
flags.DEFINE_string('vlan_interface', None,
                    'vlans will bridge into this interface if set')
flags.DEFINE_integer('num_networks', 1, 'Number of networks to support')
flags.DEFINE_string('vpn_ip', '$my_ip',
                    'Public IP for the cloudpipe VPN servers')
flags.DEFINE_integer('vpn_start', 1000, 'First Vpn port for private networks')
flags.DEFINE_bool('multi_host', False,
                  'Default value for multi_host in networks')
flags.DEFINE_integer('network_size', 256,
                        'Number of addresses in each private subnet')
flags.DEFINE_string('floating_range', '4.4.4.0/24',
                    'Floating IP address block')
flags.DEFINE_string('fixed_range', '10.0.0.0/8', 'Fixed IP address block')
flags.DEFINE_string('fixed_range_v6', 'fd00::/48', 'Fixed IPv6 address block')
flags.DEFINE_string('gateway_v6', None, 'Default IPv6 gateway')
flags.DEFINE_integer('cnt_vpn_clients', 0,
                     'Number of addresses reserved for vpn clients')
flags.DEFINE_string('network_driver', 'nova.network.linux_net',
                    'Driver to use for network creation')
flags.DEFINE_bool('update_dhcp_on_disassociate', False,
                  'Whether to update dhcp when fixed_ip is disassociated')
flags.DEFINE_integer('fixed_ip_disassociate_timeout', 600,
                     'Seconds after which a deallocated ip is disassociated')
flags.DEFINE_integer('create_unique_mac_address_attempts', 5,
                     'Number of attempts to create unique mac address')
flags.DEFINE_bool('auto_assign_floating_ip', False,
                  'Autoassigning floating ip to VM')
flags.DEFINE_bool('use_ipv6', False,
                  'use the ipv6')
flags.DEFINE_string('network_host', socket.gethostname(),
                    'Network host to use for ip allocation in flat modes')
flags.DEFINE_bool('fake_call', False,
                  'If True, skip using the queue and make local calls')


class AddressAlreadyAllocated(exception.Error):
    """Address was already allocated."""
    pass


class RPCAllocateFixedIP(object):
    """Mixin class originally for FlatDCHP and VLAN network managers.

    used since they share code to RPC.call allocate_fixed_ip on the
    correct network host to configure dnsmasq
    """
    def _allocate_fixed_ips(self, context, instance_id, host, networks,
                            **kwargs):
        """Calls allocate_fixed_ip once for each network."""
        green_pool = greenpool.GreenPool()

        vpn = kwargs.pop('vpn')
        for network in networks:
            # NOTE(vish): if we are not multi_host pass to the network host
            if not network['multi_host']:
                host = network['host']
            # NOTE(vish): if there is no network host, set one
            if host == None:
                host = rpc.call(context, FLAGS.network_topic,
                                {'method': 'set_network_host',
                                 'args': {'network_ref': network}})
            if host != self.host:
                # need to call allocate_fixed_ip to correct network host
                topic = self.db.queue_get_for(context,
                                              FLAGS.network_topic,
                                              host)
                args = {}
                args['instance_id'] = instance_id
                args['network_id'] = network['id']
                args['vpn'] = vpn

                green_pool.spawn_n(rpc.call, context, topic,
                                   {'method': '_rpc_allocate_fixed_ip',
                                    'args': args})
            else:
                # i am the correct host, run here
                self.allocate_fixed_ip(context, instance_id, network, vpn=vpn)

        # wait for all of the allocates (if any) to finish
        green_pool.waitall()

    def _rpc_allocate_fixed_ip(self, context, instance_id, network_id,
                               **kwargs):
        """Sits in between _allocate_fixed_ips and allocate_fixed_ip to
        perform network lookup on the far side of rpc.
        """
        network = self.db.network_get(context, network_id)
        self.allocate_fixed_ip(context, instance_id, network, **kwargs)


class FloatingIP(object):
    """Mixin class for adding floating IP functionality to a manager."""
    def init_host_floating_ips(self):
        """Configures floating ips owned by host."""

        admin_context = context.get_admin_context()
        try:
            floating_ips = self.db.floating_ip_get_all_by_host(admin_context,
                                                               self.host)
        except exception.NotFound:
            return

        for floating_ip in floating_ips:
            if floating_ip.get('fixed_ip', None):
                fixed_address = floating_ip['fixed_ip']['address']
                # NOTE(vish): The False here is because we ignore the case
                #             that the ip is already bound.
                self.driver.bind_floating_ip(floating_ip['address'], False)
                self.driver.ensure_floating_forward(floating_ip['address'],
                                                    fixed_address)

    def allocate_for_instance(self, context, **kwargs):
        """Handles allocating the floating IP resources for an instance.

        calls super class allocate_for_instance() as well

        rpc.called by network_api
        """
        instance_id = kwargs.get('instance_id')
        project_id = kwargs.get('project_id')
        LOG.debug(_("floating IP allocation for instance |%s|"), instance_id,
                                                               context=context)
        # call the next inherited class's allocate_for_instance()
        # which is currently the NetworkManager version
        # do this first so fixed ip is already allocated
        ips = super(FloatingIP, self).allocate_for_instance(context, **kwargs)
        if FLAGS.auto_assign_floating_ip:
            # allocate a floating ip (public_ip is just the address string)
            public_ip = self.allocate_floating_ip(context, project_id)
            # set auto_assigned column to true for the floating ip
            self.db.floating_ip_set_auto_assigned(context, public_ip)
            # get the floating ip object from public_ip string
            floating_ip = self.db.floating_ip_get_by_address(context,
                                                             public_ip)

            # get the first fixed_ip belonging to the instance
            fixed_ips = self.db.fixed_ip_get_by_instance(context, instance_id)
            fixed_ip = fixed_ips[0] if fixed_ips else None

            # call to correct network host to associate the floating ip
            self.network_api.associate_floating_ip(context,
                                              floating_ip,
                                              fixed_ip,
                                              affect_auto_assigned=True)
        return ips

    def deallocate_for_instance(self, context, **kwargs):
        """Handles deallocating floating IP resources for an instance.

        calls super class deallocate_for_instance() as well.

        rpc.called by network_api
        """
        instance_id = kwargs.get('instance_id')
        LOG.debug(_("floating IP deallocation for instance |%s|"), instance_id,
                                                               context=context)

        fixed_ips = self.db.fixed_ip_get_by_instance(context, instance_id)
        # add to kwargs so we can pass to super to save a db lookup there
        kwargs['fixed_ips'] = fixed_ips
        for fixed_ip in fixed_ips:
            # disassociate floating ips related to fixed_ip
            for floating_ip in fixed_ip.floating_ips:
                address = floating_ip['address']
                self.network_api.disassociate_floating_ip(context, address)
                # deallocate if auto_assigned
                if floating_ip['auto_assigned']:
                    self.network_api.release_floating_ip(context,
                                                         address,
                                                         True)

        # call the next inherited class's deallocate_for_instance()
        # which is currently the NetworkManager version
        # call this after so floating IPs are handled first
        super(FloatingIP, self).deallocate_for_instance(context, **kwargs)

    def allocate_floating_ip(self, context, project_id):
        """Gets an floating ip from the pool."""
        # NOTE(tr3buchet): all networks hosts in zone now use the same pool
        LOG.debug("QUOTA: %s" % quota.allowed_floating_ips(context, 1))
        if quota.allowed_floating_ips(context, 1) < 1:
            LOG.warn(_('Quota exceeded for %s, tried to allocate '
                       'address'),
                     context.project_id)
            raise quota.QuotaError(_('Address quota exceeded. You cannot '
                                     'allocate any more addresses'))
        # TODO(vish): add floating ips through manage command
        return self.db.floating_ip_allocate_address(context,
                                                    project_id)

    def associate_floating_ip(self, context, floating_address, fixed_address):
        """Associates an floating ip to a fixed ip."""
        self.db.floating_ip_fixed_ip_associate(context,
                                               floating_address,
                                               fixed_address)
        self.driver.bind_floating_ip(floating_address)
        self.driver.ensure_floating_forward(floating_address, fixed_address)

    def disassociate_floating_ip(self, context, floating_address):
        """Disassociates a floating ip."""
        fixed_address = self.db.floating_ip_disassociate(context,
                                                         floating_address)
        self.driver.unbind_floating_ip(floating_address)
        self.driver.remove_floating_forward(floating_address, fixed_address)

    def deallocate_floating_ip(self, context, floating_address):
        """Returns an floating ip to the pool."""
        self.db.floating_ip_deallocate(context, floating_address)


class NetworkManager(manager.SchedulerDependentManager):
    """Implements common network manager functionality.

    This class must be subclassed to support specific topologies.

    host management:
        hosts configure themselves for networks they are assigned to in the
        table upon startup. If there are networks in the table which do not
        have hosts, those will be filled in and have hosts configured
        as the hosts pick them up one at time during their periodic task.
        The one at a time part is to flatten the layout to help scale
    """

    # If True, this manager requires VIF to create a bridge.
    SHOULD_CREATE_BRIDGE = False

    # If True, this manager requires VIF to create VLAN tag.
    SHOULD_CREATE_VLAN = False

    timeout_fixed_ips = True

    def __init__(self, network_driver=None, *args, **kwargs):
        if not network_driver:
            network_driver = FLAGS.network_driver
        self.driver = utils.import_object(network_driver)
        self.dns_api = dns.API()
        self.network_api = network_api.API()
        super(NetworkManager, self).__init__(service_name='network',
                                                *args, **kwargs)

    @utils.synchronized('get_dhcp')
    def _get_dhcp_ip(self, context, network_ref, host=None):
        """Get the proper dhcp address to listen on."""
        # NOTE(vish): this is for compatibility
        if not network_ref['multi_host']:
            return network_ref['gateway']

        if not host:
            host = self.host
        network_id = network_ref['id']
        try:
            fip = self.db.fixed_ip_get_by_network_host(context,
                                                       network_id,
                                                       host)
            return fip['address']
        except exception.FixedIpNotFoundForNetworkHost:
            elevated = context.elevated()
            return self.db.fixed_ip_associate_pool(elevated,
                                                   network_id,
                                                   host=host)

    def init_host(self):
        """Do any initialization that needs to be run if this is a
        standalone service.
        """
        # NOTE(vish): Set up networks for which this host already has
        #             an ip address.
        ctxt = context.get_admin_context()
        for network in self.db.network_get_all_by_host(ctxt, self.host):
            self._setup_network(ctxt, network)

    def periodic_tasks(self, context=None):
        """Tasks to be run at a periodic interval."""
        super(NetworkManager, self).periodic_tasks(context)
        if self.timeout_fixed_ips:
            now = utils.utcnow()
            timeout = FLAGS.fixed_ip_disassociate_timeout
            time = now - datetime.timedelta(seconds=timeout)
            num = self.db.fixed_ip_disassociate_all_by_timeout(context,
                                                               self.host,
                                                               time)
            if num:
                LOG.debug(_('Dissassociated %s stale fixed ip(s)'), num)

    def set_network_host(self, context, network_ref):
        """Safely sets the host of the network."""
        LOG.debug(_('setting network host'), context=context)
        host = self.db.network_set_host(context,
                                        network_ref['id'],
                                        self.host)
        return host

    def _get_networks_for_instance(self, context, instance_id, project_id):
        """Determine & return which networks an instance should connect to."""
        # TODO(tr3buchet) maybe this needs to be updated in the future if
        #                 there is a better way to determine which networks
        #                 a non-vlan instance should connect to
        try:
            networks = self.db.network_get_all(context)
        except exception.NoNetworksFound:
            return []

        # return only networks which are not vlan networks
        return [network for network in networks if
                not network['vlan']]

    def allocate_for_instance(self, context, **kwargs):
        """Handles allocating the various network resources for an instance.

        rpc.called by network_api
        """
        instance_id = kwargs.pop('instance_id')
        host = kwargs.pop('host')
        project_id = kwargs.pop('project_id')
        type_id = kwargs.pop('instance_type_id')
        vpn = kwargs.pop('vpn')
        admin_context = context.elevated()
        LOG.debug(_("network allocations for instance %s"), instance_id,
                                                            context=context)
        networks = self._get_networks_for_instance(admin_context, instance_id,
                                                                  project_id)
        LOG.warn(networks)
        self._allocate_mac_addresses(context, instance_id, networks)
<<<<<<< HEAD
        self._allocate_fixed_ips(admin_context, instance_id, networks, vpn=vpn)
        self._allocate_dns_entry(admin_context, instance_id, networks, vpn=vpn)
        return self.get_instance_nw_info(context, instance_id, type_id)
=======
        self._allocate_fixed_ips(admin_context, instance_id, host, networks,
                                 vpn=vpn)
        return self.get_instance_nw_info(context, instance_id, type_id, host)
>>>>>>> bdcfaa5b

    def deallocate_for_instance(self, context, **kwargs):
        """Handles deallocating various network resources for an instance.

        rpc.called by network_api
        kwargs can contain fixed_ips to circumvent another db lookup
        """
        instance_id = kwargs.pop('instance_id')
        fixed_ips = kwargs.get('fixed_ips') or \
                  self.db.fixed_ip_get_by_instance(context, instance_id)
        LOG.debug(_("network deallocation for instance |%s|"), instance_id,
                                                               context=context)
        # deallocate fixed ips
        for fixed_ip in fixed_ips:
            self.deallocate_fixed_ip(context, fixed_ip['address'], **kwargs)
        
        # deallocate the single instance     
        self.dns_api.delete_instance_entry(context, instance_id, fixed_ip)

        # deallocate vifs (mac addresses)
        self.db.virtual_interface_delete_by_instance(context, instance_id)

    def get_instance_nw_info(self, context, instance_id,
                             instance_type_id, host):
        """Creates network info list for instance.

        called by allocate_for_instance and netowrk_api
        context needs to be elevated
        :returns: network info list [(network,info),(network,info)...]
        where network = dict containing pertinent data from a network db object
        and info = dict containing pertinent networking data
        """
        # TODO(tr3buchet) should handle floating IPs as well?
        try:
            fixed_ips = self.db.fixed_ip_get_by_instance(context, instance_id)
        except exception.FixedIpNotFoundForInstance:
            LOG.warn(_('No fixed IPs for instance %s'), instance_id)
            fixed_ips = []

        vifs = self.db.virtual_interface_get_by_instance(context, instance_id)
        flavor = self.db.instance_type_get(context, instance_type_id)
        network_info = []
        # a vif has an address, instance_id, and network_id
        # it is also joined to the instance and network given by those IDs
        for vif in vifs:
            network = vif['network']

            # determine which of the instance's IPs belong to this network
            network_IPs = [fixed_ip['address'] for fixed_ip in fixed_ips if
                           fixed_ip['network_id'] == network['id']]

            # TODO(tr3buchet) eventually "enabled" should be determined
            def ip_dict(ip):
                return {
                    "ip": ip,
                    "netmask": network["netmask"],
                    "enabled": "1"}

            def ip6_dict():
                return {
                    "ip": ipv6.to_global(network['cidr_v6'],
                                         vif['address'],
                                         network['project_id']),
                    "netmask": network['netmask_v6'],
                    "enabled": "1"}
            network_dict = {
                'bridge': network['bridge'],
                'id': network['id'],
                'cidr': network['cidr'],
                'cidr_v6': network['cidr_v6'],
                'injected': network['injected'],
                'vlan': network['vlan'],
                'bridge_interface': network['bridge_interface'],
                'multi_host': network['multi_host']}
            if network['multi_host']:
                dhcp_server = self._get_dhcp_ip(context, network, host)
            else:
                dhcp_server = self._get_dhcp_ip(context,
                                                network,
                                                network['host'])
            info = {
                'label': network['label'],
                'gateway': network['gateway'],
                'dhcp_server': dhcp_server,
                'broadcast': network['broadcast'],
                'mac': vif['address'],
                'rxtx_cap': flavor['rxtx_cap'],
                'dns': [],
                'ips': [ip_dict(ip) for ip in network_IPs],
                'should_create_bridge': self.SHOULD_CREATE_BRIDGE,
                'should_create_vlan': self.SHOULD_CREATE_VLAN}

            if network['cidr_v6']:
                info['ip6s'] = [ip6_dict()]
            # TODO(tr3buchet): handle ip6 routes here as well
            if network['gateway_v6']:
                info['gateway6'] = network['gateway_v6']
            if network['dns1']:
                info['dns'].append(network['dns1'])
            if network['dns2']:
                info['dns'].append(network['dns2'])

            network_info.append((network_dict, info))
        return network_info

    def _allocate_mac_addresses(self, context, instance_id, networks):
        """Generates mac addresses and creates vif rows in db for them."""
        for network in networks:
            vif = {'address': self.generate_mac_address(),
                   'instance_id': instance_id,
                   'network_id': network['id']}
            # try FLAG times to create a vif record with a unique mac_address
            for i in range(FLAGS.create_unique_mac_address_attempts):
                try:
                    self.db.virtual_interface_create(context, vif)
                    break
                except exception.VirtualInterfaceCreateException:
                    vif['address'] = self.generate_mac_address()
            else:
                self.db.virtual_interface_delete_by_instance(context,
                                                             instance_id)
                raise exception.VirtualInterfaceMacAddressException()

    def generate_mac_address(self):
        """Generate a mac address for a vif on an instance."""
        mac = [0x02, 0x16, 0x3e,
               random.randint(0x00, 0x7f),
               random.randint(0x00, 0xff),
               random.randint(0x00, 0xff)]
        return ':'.join(map(lambda x: "%02x" % x, mac))

    def add_fixed_ip_to_instance(self, context, instance_id, host, network_id):
        """Adds a fixed ip to an instance from specified network."""
        networks = [self.db.network_get(context, network_id)]
        self._allocate_fixed_ips(context, instance_id, host, networks)

    def remove_fixed_ip_from_instance(self, context, instance_id, address):
        """Removes a fixed ip from an instance from specified network."""
        fixed_ips = self.db.fixed_ip_get_by_instance(context, instance_id)
        for fixed_ip in fixed_ips:
            if fixed_ip['address'] == address:
                self.deallocate_fixed_ip(context, address)
                return
        raise exception.FixedIpNotFoundForSpecificInstance(
                                    instance_id=instance_id, ip=address)

    def allocate_fixed_ip(self, context, instance_id, network, **kwargs):
        """Gets a fixed ip from the pool."""
        # TODO(vish): when this is called by compute, we can associate compute
        #             with a network, or a cluster of computes with a network
        #             and use that network here with a method like
        #             network_get_by_compute_host
        address = self.db.fixed_ip_associate_pool(context.elevated(),
                                                  network['id'],
                                                  instance_id)
        vif = self.db.virtual_interface_get_by_instance_and_network(context,
                                                                instance_id,
                                                                network['id'])
        values = {'allocated': True,
                  'virtual_interface_id': vif['id']}
        self.db.fixed_ip_update(context, address, values)
        self._setup_network(context, network)
        return address

    def deallocate_fixed_ip(self, context, address, **kwargs):
        """Returns a fixed ip to the pool."""
        self.db.fixed_ip_update(context, address,
                                {'allocated': False,
                                 'virtual_interface_id': None})

    def lease_fixed_ip(self, context, address):
        """Called by dhcp-bridge when ip is leased."""
        LOG.debug(_('Leased IP |%(address)s|'), locals(), context=context)
        fixed_ip = self.db.fixed_ip_get_by_address(context, address)
        instance = fixed_ip['instance']
        if not instance:
            raise exception.Error(_('IP %s leased that is not associated') %
                                  address)
        now = utils.utcnow()
        self.db.fixed_ip_update(context,
                                fixed_ip['address'],
                                {'leased': True,
                                 'updated_at': now})
        if not fixed_ip['allocated']:
            LOG.warn(_('IP |%s| leased that isn\'t allocated'), address,
                     context=context)

    def release_fixed_ip(self, context, address):
        """Called by dhcp-bridge when ip is released."""
        LOG.debug(_('Released IP |%(address)s|'), locals(), context=context)
        fixed_ip = self.db.fixed_ip_get_by_address(context, address)
        instance = fixed_ip['instance']
        if not instance:
            raise exception.Error(_('IP %s released that is not associated') %
                                  address)
        if not fixed_ip['leased']:
            LOG.warn(_('IP %s released that was not leased'), address,
                     context=context)
        self.db.fixed_ip_update(context,
                                fixed_ip['address'],
                                {'leased': False})
        if not fixed_ip['allocated']:
            self.db.fixed_ip_disassociate(context, address)
            # NOTE(vish): dhcp server isn't updated until next setup, this
            #             means there will stale entries in the conf file
            #             the code below will update the file if necessary
            if FLAGS.update_dhcp_on_disassociate:
                network_ref = self.db.fixed_ip_get_network(context, address)
                self._setup_network(context, network_ref)

    def create_networks(self, context, label, cidr, multi_host, num_networks,
                        network_size, cidr_v6, gateway_v6, bridge,
                        bridge_interface, dns1=None, dns2=None, **kwargs):
        """Create networks based on parameters."""
        fixed_net = netaddr.IPNetwork(cidr)
        if FLAGS.use_ipv6:
            fixed_net_v6 = netaddr.IPNetwork(cidr_v6)
            significant_bits_v6 = 64
            network_size_v6 = 1 << 64

        for index in range(num_networks):
            start = index * network_size
            significant_bits = 32 - int(math.log(network_size, 2))
            cidr = '%s/%s' % (fixed_net[start], significant_bits)
            project_net = netaddr.IPNetwork(cidr)
            net = {}
            net['bridge'] = bridge
            net['bridge_interface'] = bridge_interface
            net['dns1'] = dns1
            net['dns2'] = dns2
            net['cidr'] = cidr
            net['multi_host'] = multi_host
            net['netmask'] = str(project_net.netmask)
            net['gateway'] = str(project_net[1])
            net['broadcast'] = str(project_net.broadcast)
            net['dhcp_start'] = str(project_net[2])
            if num_networks > 1:
                net['label'] = '%s_%d' % (label, index)
            else:
                net['label'] = label

            if FLAGS.use_ipv6:
                start_v6 = index * network_size_v6
                cidr_v6 = '%s/%s' % (fixed_net_v6[start_v6],
                                     significant_bits_v6)
                net['cidr_v6'] = cidr_v6

                project_net_v6 = netaddr.IPNetwork(cidr_v6)

                if gateway_v6:
                    # use a pre-defined gateway if one is provided
                    net['gateway_v6'] = str(gateway_v6)
                else:
                    net['gateway_v6'] = str(project_net_v6[1])

                net['netmask_v6'] = str(project_net_v6._prefixlen)

            if kwargs.get('vpn', False):
                # this bit here is for vlan-manager
                del net['dns1']
                del net['dns2']
                vlan = kwargs['vlan_start'] + index
                net['vpn_private_address'] = str(project_net[2])
                net['dhcp_start'] = str(project_net[3])
                net['vlan'] = vlan
                net['bridge'] = 'br%s' % vlan

                # NOTE(vish): This makes ports unique accross the cloud, a more
                #             robust solution would be to make them uniq per ip
                net['vpn_public_port'] = kwargs['vpn_start'] + index

            # None if network with cidr or cidr_v6 already exists
            network = self.db.network_create_safe(context, net)

            if network:
                self._create_fixed_ips(context, network['id'])
            else:
                raise ValueError(_('Network with cidr %s already exists') %
                                   cidr)

    @property
    def _bottom_reserved_ips(self):  # pylint: disable=R0201
        """Number of reserved ips at the bottom of the range."""
        return 2  # network, gateway

    @property
    def _top_reserved_ips(self):  # pylint: disable=R0201
        """Number of reserved ips at the top of the range."""
        return 1  # broadcast

    def _create_fixed_ips(self, context, network_id):
        """Create all fixed ips for network."""
        network = self.db.network_get(context, network_id)
        # NOTE(vish): Should these be properties of the network as opposed
        #             to properties of the manager class?
        bottom_reserved = self._bottom_reserved_ips
        top_reserved = self._top_reserved_ips
        project_net = netaddr.IPNetwork(network['cidr'])
        num_ips = len(project_net)
        for index in range(num_ips):
            address = str(project_net[index])
            if index < bottom_reserved or num_ips - index < top_reserved:
                reserved = True
            else:
                reserved = False
            self.db.fixed_ip_create(context, {'network_id': network_id,
                                              'address': address,
                                              'reserved': reserved})

<<<<<<< HEAD
    def _allocate_dns_entry(self, context, instance_id, networks, **kwargs):
        """Creates a DNS entry for the compute instance"""
        self.dns_api.create_instance_entry(context, instance_ref, address)

    def _allocate_fixed_ips(self, context, instance_id, networks, **kwargs):
=======
    def _allocate_fixed_ips(self, context, instance_id, host, networks,
                            **kwargs):
>>>>>>> bdcfaa5b
        """Calls allocate_fixed_ip once for each network."""
        raise NotImplementedError()

    def _setup_network(self, context, network_ref):
        """Sets up network on this host."""
        raise NotImplementedError()


class FlatManager(NetworkManager):
    """Basic network where no vlans are used.

    FlatManager does not do any bridge or vlan creation.  The user is
    responsible for setting up whatever bridges are specified when creating
    networks through nova-manage. This bridge needs to be created on all
    compute hosts.

    The idea is to create a single network for the host with a command like:
    nova-manage network create 192.168.0.0/24 1 256. Creating multiple
    networks for for one manager is currently not supported, but could be
    added by modifying allocate_fixed_ip and get_network to get the a network
    with new logic instead of network_get_by_bridge. Arbitrary lists of
    addresses in a single network can be accomplished with manual db editing.

    If flat_injected is True, the compute host will attempt to inject network
    config into the guest.  It attempts to modify /etc/network/interfaces and
    currently only works on debian based systems. To support a wider range of
    OSes, some other method may need to be devised to let the guest know which
    ip it should be using so that it can configure itself. Perhaps an attached
    disk or serial device with configuration info.

    Metadata forwarding must be handled by the gateway, and since nova does
    not do any setup in this mode, it must be done manually.  Requests to
    169.254.169.254 port 80 will need to be forwarded to the api server.

    """

    timeout_fixed_ips = False

    def _allocate_fixed_ips(self, context, instance_id, host, networks,
                            **kwargs):
        """Calls allocate_fixed_ip once for each network."""
        for network in networks:
            self.allocate_fixed_ip(context, instance_id, network)

    def deallocate_fixed_ip(self, context, address, **kwargs):
        """Returns a fixed ip to the pool."""
        super(FlatManager, self).deallocate_fixed_ip(context, address,
                                                     **kwargs)
        self.db.fixed_ip_disassociate(context, address)

    def _setup_network(self, context, network_ref):
        """Setup Network on this host."""
        net = {}
        net['injected'] = FLAGS.flat_injected
        self.db.network_update(context, network_ref['id'], net)


class FlatDHCPManager(FloatingIP, RPCAllocateFixedIP, NetworkManager):
    """Flat networking with dhcp.

    FlatDHCPManager will start up one dhcp server to give out addresses.
    It never injects network settings into the guest. It also manages bridges.
    Otherwise it behaves like FlatManager.

    """

    SHOULD_CREATE_BRIDGE = True

    def init_host(self):
        """Do any initialization that needs to be run if this is a
        standalone service.
        """
        self.driver.init_host()
        self.driver.ensure_metadata_ip()

        super(FlatDHCPManager, self).init_host()
        self.init_host_floating_ips()

        self.driver.metadata_forward()

    def _setup_network(self, context, network_ref):
        """Sets up network on this host."""
        network_ref['dhcp_server'] = self._get_dhcp_ip(context, network_ref)
        self.driver.ensure_bridge(network_ref['bridge'],
                                  network_ref['bridge_interface'],
                                  network_ref)
        if not FLAGS.fake_network:
            self.driver.update_dhcp(context, network_ref)
            if(FLAGS.use_ipv6):
                self.driver.update_ra(context, network_ref)
                gateway = utils.get_my_linklocal(network_ref['bridge'])
                self.db.network_update(context, network_ref['id'],
                                       {'gateway_v6': gateway})


class VlanManager(RPCAllocateFixedIP, FloatingIP, NetworkManager):
    """Vlan network with dhcp.

    VlanManager is the most complicated.  It will create a host-managed
    vlan for each project.  Each project gets its own subnet.  The networks
    and associated subnets are created with nova-manage using a command like:
    nova-manage network create 10.0.0.0/8 3 16.  This will create 3 networks
    of 16 addresses from the beginning of the 10.0.0.0 range.

    A dhcp server is run for each subnet, so each project will have its own.
    For this mode to be useful, each project will need a vpn to access the
    instances in its subnet.

    """

    SHOULD_CREATE_BRIDGE = True
    SHOULD_CREATE_VLAN = True

    def init_host(self):
        """Do any initialization that needs to be run if this is a
        standalone service.
        """

        self.driver.init_host()
        self.driver.ensure_metadata_ip()

        NetworkManager.init_host(self)
        self.init_host_floating_ips()

        self.driver.metadata_forward()

    def allocate_fixed_ip(self, context, instance_id, network, **kwargs):
        """Gets a fixed ip from the pool."""
        if kwargs.get('vpn', None):
            address = network['vpn_private_address']
            self.db.fixed_ip_associate(context,
                                       address,
                                       instance_id)
        else:
            address = self.db.fixed_ip_associate_pool(context,
                                                      network['id'],
                                                      instance_id)

        vif = self.db.virtual_interface_get_by_instance_and_network(context,
                                                                 instance_id,
                                                                 network['id'])
        values = {'allocated': True,
                  'virtual_interface_id': vif['id']}
        self.db.fixed_ip_update(context, address, values)
        self._setup_network(context, network)
        return address

    def add_network_to_project(self, context, project_id):
        """Force adds another network to a project."""
        self.db.network_associate(context, project_id, force=True)

    def _get_networks_for_instance(self, context, instance_id, project_id):
        """Determine which networks an instance should connect to."""
        # get networks associated with project
        return self.db.project_get_networks(context, project_id)

    def create_networks(self, context, **kwargs):
        """Create networks based on parameters."""
        # Check that num_networks + vlan_start is not > 4094, fixes lp708025
        if kwargs['num_networks'] + kwargs['vlan_start'] > 4094:
            raise ValueError(_('The sum between the number of networks and'
                               ' the vlan start cannot be greater'
                               ' than 4094'))

        # check that num networks and network size fits in fixed_net
        fixed_net = netaddr.IPNetwork(kwargs['cidr'])
        if len(fixed_net) < kwargs['num_networks'] * kwargs['network_size']:
            raise ValueError(_('The network range is not big enough to fit '
                  '%(num_networks)s. Network size is %(network_size)s') %
                  kwargs)

        NetworkManager.create_networks(self, context, vpn=True, **kwargs)

    def _setup_network(self, context, network_ref):
        """Sets up network on this host."""
        if not network_ref['vpn_public_address']:
            net = {}
            address = FLAGS.vpn_ip
            net['vpn_public_address'] = address
            network_ref = db.network_update(context, network_ref['id'], net)
        else:
            address = network_ref['vpn_public_address']
        network_ref['dhcp_server'] = self._get_dhcp_ip(context, network_ref)
        self.driver.ensure_vlan_bridge(network_ref['vlan'],
                                       network_ref['bridge'],
                                       network_ref['bridge_interface'],
                                       network_ref)

        # NOTE(vish): only ensure this forward if the address hasn't been set
        #             manually.
        if address == FLAGS.vpn_ip and hasattr(self.driver,
                                               "ensure_vlan_forward"):
            self.driver.ensure_vlan_forward(FLAGS.vpn_ip,
                                            network_ref['vpn_public_port'],
                                            network_ref['vpn_private_address'])
        if not FLAGS.fake_network:
            self.driver.update_dhcp(context, network_ref)
            if(FLAGS.use_ipv6):
                self.driver.update_ra(context, network_ref)
                gateway = utils.get_my_linklocal(network_ref['bridge'])
                self.db.network_update(context, network_ref['id'],
                                       {'gateway_v6': gateway})

    @property
    def _bottom_reserved_ips(self):
        """Number of reserved ips at the bottom of the range."""
        return super(VlanManager, self)._bottom_reserved_ips + 1  # vpn server

    @property
    def _top_reserved_ips(self):
        """Number of reserved ips at the top of the range."""
        parent_reserved = super(VlanManager, self)._top_reserved_ips
        return parent_reserved + FLAGS.cnt_vpn_clients<|MERGE_RESOLUTION|>--- conflicted
+++ resolved
@@ -401,15 +401,10 @@
                                                                   project_id)
         LOG.warn(networks)
         self._allocate_mac_addresses(context, instance_id, networks)
-<<<<<<< HEAD
-        self._allocate_fixed_ips(admin_context, instance_id, networks, vpn=vpn)
-        self._allocate_dns_entry(admin_context, instance_id, networks, vpn=vpn)
-        return self.get_instance_nw_info(context, instance_id, type_id)
-=======
         self._allocate_fixed_ips(admin_context, instance_id, host, networks,
                                  vpn=vpn)
+        self._allocate_dns_entry(admin_context, instance_id, networks, vpn=vpn)
         return self.get_instance_nw_info(context, instance_id, type_id, host)
->>>>>>> bdcfaa5b
 
     def deallocate_for_instance(self, context, **kwargs):
         """Handles deallocating various network resources for an instance.
@@ -719,16 +714,12 @@
                                               'address': address,
                                               'reserved': reserved})
 
-<<<<<<< HEAD
     def _allocate_dns_entry(self, context, instance_id, networks, **kwargs):
         """Creates a DNS entry for the compute instance"""
         self.dns_api.create_instance_entry(context, instance_ref, address)
 
-    def _allocate_fixed_ips(self, context, instance_id, networks, **kwargs):
-=======
     def _allocate_fixed_ips(self, context, instance_id, host, networks,
                             **kwargs):
->>>>>>> bdcfaa5b
         """Calls allocate_fixed_ip once for each network."""
         raise NotImplementedError()
 
