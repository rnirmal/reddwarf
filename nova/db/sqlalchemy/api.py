# vim: tabstop=4 shiftwidth=4 softtabstop=4

# Copyright 2010 United States Government as represented by the
# Administrator of the National Aeronautics and Space Administration.
# All Rights Reserved.
#
#    Licensed under the Apache License, Version 2.0 (the "License"); you may
#    not use this file except in compliance with the License. You may obtain
#    a copy of the License at
#
#         http://www.apache.org/licenses/LICENSE-2.0
#
#    Unless required by applicable law or agreed to in writing, software
#    distributed under the License is distributed on an "AS IS" BASIS, WITHOUT
#    WARRANTIES OR CONDITIONS OF ANY KIND, either express or implied. See the
#    License for the specific language governing permissions and limitations
#    under the License.
"""
Implementation of SQLAlchemy backend.
"""
import warnings

from nova import db
from nova import exception
from nova import flags
from nova import ipv6
from nova import utils
from nova import log as logging
from nova.db.sqlalchemy import models
from nova.db.sqlalchemy.session import get_session
from sqlalchemy import or_
from sqlalchemy.exc import IntegrityError
from sqlalchemy.orm import joinedload
from sqlalchemy.orm import joinedload_all
from sqlalchemy.sql import func
from sqlalchemy.sql.expression import literal_column

FLAGS = flags.FLAGS
LOG = logging.getLogger("nova.db.sqlalchemy")


def is_admin_context(context):
    """Indicates if the request context is an administrator."""
    if not context:
        warnings.warn(_('Use of empty request context is deprecated'),
                      DeprecationWarning)
        raise Exception('die')
    return context.is_admin


def is_user_context(context):
    """Indicates if the request context is a normal user."""
    if not context:
        return False
    if context.is_admin:
        return False
    if not context.user_id or not context.project_id:
        return False
    return True


def authorize_project_context(context, project_id):
    """Ensures a request has permission to access the given project."""
    if is_user_context(context):
        if not context.project_id:
            raise exception.NotAuthorized()
        elif context.project_id != project_id:
            raise exception.NotAuthorized()


def authorize_user_context(context, user_id):
    """Ensures a request has permission to access the given user."""
    if is_user_context(context):
        if not context.user_id:
            raise exception.NotAuthorized()
        elif context.user_id != user_id:
            raise exception.NotAuthorized()


def can_read_deleted(context):
    """Indicates if the context has access to deleted objects."""
    if not context:
        return False
    return context.read_deleted


def require_admin_context(f):
    """Decorator to require admin request context.

    The first argument to the wrapped function must be the context.

    """

    def wrapper(*args, **kwargs):
        if not is_admin_context(args[0]):
            raise exception.AdminRequired()
        return f(*args, **kwargs)
    return wrapper


def require_context(f):
    """Decorator to require *any* user or admin context.

    This does no authorization for user or project access matching, see
    :py:func:`authorize_project_context` and
    :py:func:`authorize_user_context`.

    The first argument to the wrapped function must be the context.

    """

    def wrapper(*args, **kwargs):
        if not is_admin_context(args[0]) and not is_user_context(args[0]):
            raise exception.NotAuthorized()
        return f(*args, **kwargs)
    return wrapper


def require_instance_exists(f):
    """Decorator to require the specified instance to exist.

    Requres the wrapped function to use context and instance_id as
    their first two arguments.
    """

    def wrapper(context, instance_id, *args, **kwargs):
        db.api.instance_get(context, instance_id)
        return f(context, instance_id, *args, **kwargs)
    wrapper.__name__ = f.__name__
    return wrapper


###################


@require_admin_context
def service_destroy(context, service_id):
    session = get_session()
    with session.begin():
        service_ref = service_get(context, service_id, session=session)
        service_ref.delete(session=session)

        if service_ref.topic == 'compute' and \
            len(service_ref.compute_node) != 0:
            for c in service_ref.compute_node:
                c.delete(session=session)


@require_admin_context
def service_get(context, service_id, session=None):
    if not session:
        session = get_session()

    result = session.query(models.Service).\
                     options(joinedload('compute_node')).\
                     filter_by(id=service_id).\
                     filter_by(deleted=can_read_deleted(context)).\
                     first()

    if not result:
        raise exception.ServiceNotFound(service_id=service_id)

    return result


@require_admin_context
def service_get_all(context, disabled=None):
    session = get_session()
    query = session.query(models.Service).\
                   filter_by(deleted=can_read_deleted(context))

    if disabled is not None:
        query = query.filter_by(disabled=disabled)

    return query.all()


@require_admin_context
def service_get_all_by_topic(context, topic):
    session = get_session()
    return session.query(models.Service).\
                   filter_by(deleted=False).\
                   filter_by(disabled=False).\
                   filter_by(topic=topic).\
                   all()


@require_admin_context
def service_get_by_host_and_topic(context, host, topic):
    session = get_session()
    return session.query(models.Service).\
                   filter_by(deleted=False).\
                   filter_by(disabled=False).\
                   filter_by(host=host).\
                   filter_by(topic=topic).\
                   first()


@require_admin_context
def service_get_all_by_host(context, host):
    session = get_session()
    return session.query(models.Service).\
                   filter_by(deleted=False).\
                   filter_by(host=host).\
                   all()


@require_admin_context
def service_get_all_compute_by_host(context, host):
    topic = 'compute'
    session = get_session()
    result = session.query(models.Service).\
                  options(joinedload('compute_node')).\
                  filter_by(deleted=False).\
                  filter_by(host=host).\
                  filter_by(topic=topic).\
                  all()

    if not result:
        raise exception.ComputeHostNotFound(host=host)

    return result


@require_admin_context
def _service_get_all_topic_subquery(context, session, topic, subq, label):
    sort_value = getattr(subq.c, label)
    return session.query(models.Service, func.coalesce(sort_value, 0)).\
                   filter_by(topic=topic).\
                   filter_by(deleted=False).\
                   filter_by(disabled=False).\
                   outerjoin((subq, models.Service.host == subq.c.host)).\
                   order_by(sort_value).\
                   all()


@require_admin_context
def service_get_all_compute_sorted(context):
    session = get_session()
    with session.begin():
        # NOTE(vish): The intended query is below
        #             SELECT services.*, COALESCE(inst_cores.instance_cores,
        #                                         0)
        #             FROM services LEFT OUTER JOIN
        #             (SELECT host, SUM(instances.vcpus) AS instance_cores
        #              FROM instances GROUP BY host) AS inst_cores
        #             ON services.host = inst_cores.host
        topic = 'compute'
        label = 'instance_cores'
        subq = session.query(models.Instance.host,
                             func.sum(models.Instance.vcpus).label(label)).\
                       filter_by(deleted=False).\
                       group_by(models.Instance.host).\
                       subquery()
        return _service_get_all_topic_subquery(context,
                                               session,
                                               topic,
                                               subq,
                                               label)

@require_admin_context
def service_get_all_compute_memory(context):
    """Return a list of service nodes and the memory used at each.

    Most available memory is returned first.

    """
    session = get_session()
    with session.begin():
        # NOTE(tim.simpson): Identical to service_get_all_compute_sorted,
        #                    except memory_mb is retrieved instead of
        #                    instances.vcpus.
        topic = 'compute'
        label = 'instance_cores'
        subq = session.query(models.Instance.host,
                             func.sum(models.Instance.memory_mb).
                             label(label)).\
                       filter_by(deleted=False).\
                       group_by(models.Instance.host).\
                       subquery()
        return _service_get_all_topic_subquery(context,
                                               session,
                                               topic,
                                               subq,
                                               label)

@require_admin_context
def service_get_all_network_sorted(context):
    session = get_session()
    with session.begin():
        topic = 'network'
        label = 'network_count'
        subq = session.query(models.Network.host,
                             func.count(models.Network.id).label(label)).\
                       filter_by(deleted=False).\
                       group_by(models.Network.host).\
                       subquery()
        return _service_get_all_topic_subquery(context,
                                               session,
                                               topic,
                                               subq,
                                               label)


@require_admin_context
def service_get_all_volume_sorted(context):
    session = get_session()
    with session.begin():
        topic = 'volume'
        label = 'volume_gigabytes'
        subq = session.query(models.Volume.host,
                             func.sum(models.Volume.size).label(label)).\
                       filter_by(deleted=False).\
                       group_by(models.Volume.host).\
                       subquery()
        return _service_get_all_topic_subquery(context,
                                               session,
                                               topic,
                                               subq,
                                               label)


@require_admin_context
def service_get_by_args(context, host, binary):
    session = get_session()
    result = session.query(models.Service).\
                     filter_by(host=host).\
                     filter_by(binary=binary).\
                     filter_by(deleted=can_read_deleted(context)).\
                     first()
    if not result:
        raise exception.HostBinaryNotFound(host=host, binary=binary)

    return result


@require_admin_context
def service_create(context, values):
    service_ref = models.Service()
    service_ref.update(values)
    if not FLAGS.enable_new_services:
        service_ref.disabled = True
    service_ref.save()
    return service_ref


@require_admin_context
def service_update(context, service_id, values):
    session = get_session()
    with session.begin():
        service_ref = service_get(context, service_id, session=session)
        service_ref.update(values)
        service_ref.save(session=session)


###################


@require_admin_context
def compute_node_get(context, compute_id, session=None):
    if not session:
        session = get_session()

    result = session.query(models.ComputeNode).\
                     filter_by(id=compute_id).\
                     filter_by(deleted=can_read_deleted(context)).\
                     first()

    if not result:
        raise exception.ComputeHostNotFound(host=compute_id)

    return result


@require_admin_context
def compute_node_create(context, values):
    compute_node_ref = models.ComputeNode()
    compute_node_ref.update(values)
    compute_node_ref.save()
    return compute_node_ref


@require_admin_context
def compute_node_update(context, compute_id, values):
    session = get_session()
    with session.begin():
        compute_ref = compute_node_get(context, compute_id, session=session)
        compute_ref.update(values)
        compute_ref.save(session=session)


###################


@require_admin_context
def certificate_get(context, certificate_id, session=None):
    if not session:
        session = get_session()

    result = session.query(models.Certificate).\
                     filter_by(id=certificate_id).\
                     filter_by(deleted=can_read_deleted(context)).\
                     first()

    if not result:
        raise exception.CertificateNotFound(certificate_id=certificate_id)

    return result


@require_admin_context
def certificate_create(context, values):
    certificate_ref = models.Certificate()
    for (key, value) in values.iteritems():
        certificate_ref[key] = value
    certificate_ref.save()
    return certificate_ref


@require_admin_context
def certificate_destroy(context, certificate_id):
    session = get_session()
    with session.begin():
        certificate_ref = certificate_get(context,
                                          certificate_id,
                                          session=session)
        certificate_ref.delete(session=session)


@require_admin_context
def certificate_get_all_by_project(context, project_id):
    session = get_session()
    return session.query(models.Certificate).\
                   filter_by(project_id=project_id).\
                   filter_by(deleted=False).\
                   all()


@require_admin_context
def certificate_get_all_by_user(context, user_id):
    session = get_session()
    return session.query(models.Certificate).\
                   filter_by(user_id=user_id).\
                   filter_by(deleted=False).\
                   all()


@require_admin_context
def certificate_get_all_by_user_and_project(_context, user_id, project_id):
    session = get_session()
    return session.query(models.Certificate).\
                   filter_by(user_id=user_id).\
                   filter_by(project_id=project_id).\
                   filter_by(deleted=False).\
                   all()


@require_admin_context
def certificate_update(context, certificate_id, values):
    session = get_session()
    with session.begin():
        certificate_ref = certificate_get(context,
                                          certificate_id,
                                          session=session)
        for (key, value) in values.iteritems():
            certificate_ref[key] = value
        certificate_ref.save(session=session)


###################


@require_context
def floating_ip_get(context, id):
    session = get_session()
    result = None
    if is_admin_context(context):
        result = session.query(models.FloatingIp).\
                         options(joinedload('fixed_ip')).\
                         options(joinedload_all('fixed_ip.instance')).\
                         filter_by(id=id).\
                         filter_by(deleted=can_read_deleted(context)).\
                         first()
    elif is_user_context(context):
        result = session.query(models.FloatingIp).\
                         options(joinedload('fixed_ip')).\
                         options(joinedload_all('fixed_ip.instance')).\
                         filter_by(project_id=context.project_id).\
                         filter_by(id=id).\
                         filter_by(deleted=False).\
                         first()
    if not result:
        raise exception.FloatingIpNotFound(id=id)

    return result


@require_context
def floating_ip_allocate_address(context, project_id):
    authorize_project_context(context, project_id)
    session = get_session()
    with session.begin():
        floating_ip_ref = session.query(models.FloatingIp).\
                                  filter_by(fixed_ip_id=None).\
                                  filter_by(project_id=None).\
                                  filter_by(deleted=False).\
                                  with_lockmode('update').\
                                  first()
        # NOTE(vish): if with_lockmode isn't supported, as in sqlite,
        #             then this has concurrency issues
        if not floating_ip_ref:
            raise exception.NoMoreFloatingIps()
        floating_ip_ref['project_id'] = project_id
        session.add(floating_ip_ref)
    return floating_ip_ref['address']


@require_context
def floating_ip_create(context, values):
    floating_ip_ref = models.FloatingIp()
    floating_ip_ref.update(values)
    floating_ip_ref.save()
    return floating_ip_ref['address']


@require_context
def floating_ip_count_by_project(context, project_id):
    authorize_project_context(context, project_id)
    session = get_session()
    # TODO(tr3buchet): why leave auto_assigned floating IPs out?
    return session.query(models.FloatingIp).\
                   filter_by(project_id=project_id).\
                   filter_by(auto_assigned=False).\
                   filter_by(deleted=False).\
                   count()


@require_context
def floating_ip_fixed_ip_associate(context, floating_address, fixed_address):
    session = get_session()
    with session.begin():
        # TODO(devcamcar): How to ensure floating_id belongs to user?
        floating_ip_ref = floating_ip_get_by_address(context,
                                                     floating_address,
                                                     session=session)
        fixed_ip_ref = fixed_ip_get_by_address(context,
                                               fixed_address,
                                               session=session)
        floating_ip_ref.fixed_ip = fixed_ip_ref
        floating_ip_ref.save(session=session)


@require_context
def floating_ip_deallocate(context, address):
    session = get_session()
    with session.begin():
        # TODO(devcamcar): How to ensure floating id belongs to user?
        floating_ip_ref = floating_ip_get_by_address(context,
                                                     address,
                                                     session=session)
        floating_ip_ref['project_id'] = None
        floating_ip_ref['host'] = None
        floating_ip_ref['auto_assigned'] = False
        floating_ip_ref.save(session=session)


@require_context
def floating_ip_destroy(context, address):
    session = get_session()
    with session.begin():
        # TODO(devcamcar): Ensure address belongs to user.
        floating_ip_ref = floating_ip_get_by_address(context,
                                                     address,
                                                     session=session)
        floating_ip_ref.delete(session=session)


@require_context
def floating_ip_disassociate(context, address):
    session = get_session()
    with session.begin():
        # TODO(devcamcar): Ensure address belongs to user.
        #                  Does get_floating_ip_by_address handle this?
        floating_ip_ref = floating_ip_get_by_address(context,
                                                     address,
                                                     session=session)
        fixed_ip_ref = floating_ip_ref.fixed_ip
        if fixed_ip_ref:
            fixed_ip_address = fixed_ip_ref['address']
        else:
            fixed_ip_address = None
        floating_ip_ref.fixed_ip = None
        floating_ip_ref.save(session=session)
    return fixed_ip_address


@require_context
def floating_ip_set_auto_assigned(context, address):
    session = get_session()
    with session.begin():
        floating_ip_ref = floating_ip_get_by_address(context,
                                                     address,
                                                     session=session)
        floating_ip_ref.auto_assigned = True
        floating_ip_ref.save(session=session)


@require_admin_context
def floating_ip_get_all(context):
    session = get_session()
    floating_ip_refs = session.query(models.FloatingIp).\
                               options(joinedload_all('fixed_ip.instance')).\
                               filter_by(deleted=False).\
                               all()
    if not floating_ip_refs:
        raise exception.NoFloatingIpsDefined()
    return floating_ip_refs


@require_admin_context
def floating_ip_get_all_by_host(context, host):
    session = get_session()
    floating_ip_refs = session.query(models.FloatingIp).\
                               options(joinedload_all('fixed_ip.instance')).\
                               filter_by(host=host).\
                               filter_by(deleted=False).\
                               all()
    if not floating_ip_refs:
        raise exception.FloatingIpNotFoundForHost(host=host)
    return floating_ip_refs


@require_context
def floating_ip_get_all_by_project(context, project_id):
    authorize_project_context(context, project_id)
    session = get_session()
    # TODO(tr3buchet): why do we not want auto_assigned floating IPs here?
    floating_ip_refs = session.query(models.FloatingIp).\
                               options(joinedload_all('fixed_ip.instance')).\
                               filter_by(project_id=project_id).\
                               filter_by(auto_assigned=False).\
                               filter_by(deleted=False).\
                               all()
    if not floating_ip_refs:
        raise exception.FloatingIpNotFoundForProject(project_id=project_id)
    return floating_ip_refs


@require_context
def floating_ip_get_by_address(context, address, session=None):
    # TODO(devcamcar): Ensure the address belongs to user.
    if not session:
        session = get_session()

    result = session.query(models.FloatingIp).\
                     options(joinedload_all('fixed_ip.network')).\
                     filter_by(address=address).\
                     filter_by(deleted=can_read_deleted(context)).\
                     first()
    if not result:
        raise exception.FloatingIpNotFoundForAddress(address=address)
    return result


@require_context
def floating_ip_update(context, address, values):
    session = get_session()
    with session.begin():
        floating_ip_ref = floating_ip_get_by_address(context, address, session)
        for (key, value) in values.iteritems():
            floating_ip_ref[key] = value
        floating_ip_ref.save(session=session)


###################


@require_context
def fixed_ip_associate(context, address, instance_id):
    session = get_session()
    with session.begin():
        instance = instance_get(context, instance_id, session=session)
        fixed_ip_ref = session.query(models.FixedIp).\
                               filter_by(address=address).\
                               filter_by(deleted=False).\
                               filter_by(instance=None).\
                               with_lockmode('update').\
                               first()
        # NOTE(vish): if with_lockmode isn't supported, as in sqlite,
        #             then this has concurrency issues
        if not fixed_ip_ref:
            raise exception.NoMoreFixedIps()
        fixed_ip_ref.instance = instance
        session.add(fixed_ip_ref)


@require_admin_context
def fixed_ip_associate_pool(context, network_id, instance_id=None, host=None):
    session = get_session()
    with session.begin():
        network_or_none = or_(models.FixedIp.network_id == network_id,
                              models.FixedIp.network_id == None)
        fixed_ip_ref = session.query(models.FixedIp).\
                               filter(network_or_none).\
                               filter_by(reserved=False).\
                               filter_by(deleted=False).\
                               filter_by(instance=None).\
                               filter_by(host=None).\
                               with_lockmode('update').\
                               first()
        # NOTE(vish): if with_lockmode isn't supported, as in sqlite,
        #             then this has concurrency issues
        if not fixed_ip_ref:
            raise exception.NoMoreFixedIps()
        if not fixed_ip_ref.network:
            fixed_ip_ref.network = network_get(context,
                                           network_id,
                                           session=session)
        if instance_id:
            fixed_ip_ref.instance = instance_get(context,
                                                 instance_id,
                                                 session=session)
        if host:
            fixed_ip_ref.host = host
        session.add(fixed_ip_ref)
    return fixed_ip_ref['address']


@require_context
def fixed_ip_create(_context, values):
    fixed_ip_ref = models.FixedIp()
    fixed_ip_ref.update(values)
    fixed_ip_ref.save()
    return fixed_ip_ref['address']


@require_context
def fixed_ip_disassociate(context, address):
    session = get_session()
    with session.begin():
        fixed_ip_ref = fixed_ip_get_by_address(context,
                                               address,
                                               session=session)
        fixed_ip_ref.instance = None
        fixed_ip_ref.save(session=session)


@require_admin_context
def fixed_ip_disassociate_all_by_timeout(_context, host, time):
    session = get_session()
    inner_q = session.query(models.Network.id).\
                      filter_by(host=host).\
                      subquery()
    result = session.query(models.FixedIp).\
                     filter(models.FixedIp.network_id.in_(inner_q)).\
                     filter(models.FixedIp.updated_at < time).\
                     filter(models.FixedIp.instance_id != None).\
                     filter_by(allocated=False).\
                     update({'instance_id': None,
                             'leased': False,
                             'updated_at': utils.utcnow()},
                             synchronize_session='fetch')
    return result


@require_admin_context
def fixed_ip_get_all(context, session=None):
    if not session:
        session = get_session()
    result = session.query(models.FixedIp).\
                     options(joinedload('floating_ips')).\
                     all()
    if not result:
        raise exception.NoFixedIpsDefined()

    return result


@require_admin_context
def fixed_ip_get_all_by_instance_host(context, host=None):
    session = get_session()

    result = session.query(models.FixedIp).\
                     options(joinedload('floating_ips')).\
                     join(models.FixedIp.instance).\
                     filter_by(state=1).\
                     filter_by(host=host).\
                     all()

    if not result:
        raise exception.FixedIpNotFoundForHost(host=host)

    return result


@require_context
def fixed_ip_get_by_address(context, address, session=None):
    if not session:
        session = get_session()
    result = session.query(models.FixedIp).\
                     filter_by(address=address).\
                     filter_by(deleted=can_read_deleted(context)).\
                     options(joinedload('floating_ips')).\
                     options(joinedload('network')).\
                     options(joinedload('instance')).\
                     first()
    if not result:
        raise exception.FixedIpNotFoundForAddress(address=address)

    if is_user_context(context):
        authorize_project_context(context, result.instance.project_id)

    return result


@require_context
def fixed_ip_get_by_instance(context, instance_id):
    session = get_session()
    rv = session.query(models.FixedIp).\
                 options(joinedload('floating_ips')).\
                 filter_by(instance_id=instance_id).\
                 filter_by(deleted=False).\
                 all()
    if not rv:
        raise exception.FixedIpNotFoundForInstance(instance_id=instance_id)
    return rv


@require_context
<<<<<<< HEAD
def fixed_ip_get_by_instance_for_network(context, instance_id, bridge_name):
    session = get_session()
    rv = session.query(models.FixedIp).\
                 options(joinedload('floating_ips')).\
                 filter_by(instance_id=instance_id).\
                 filter_by(deleted=False).\
                 join(models.Network).\
                 filter_by(bridge=bridge_name).\
                 all()
    if not rv:
        raise exception.FixedIpNotFoundForInstance(instance_id=instance_id)
=======
def fixed_ip_get_by_network_host(context, network_id, host):
    session = get_session()
    rv = session.query(models.FixedIp).\
                 filter_by(network_id=network_id).\
                 filter_by(host=host).\
                 filter_by(deleted=False).\
                 first()
    if not rv:
        raise exception.FixedIpNotFoundForNetworkHost(network_id=network_id,
                                                      host=host)
>>>>>>> b031b4d4
    return rv


@require_context
def fixed_ip_get_by_virtual_interface(context, vif_id):
    session = get_session()
    rv = session.query(models.FixedIp).\
                 options(joinedload('floating_ips')).\
                 filter_by(virtual_interface_id=vif_id).\
                 filter_by(deleted=False).\
                 all()
    if not rv:
        raise exception.FixedIpNotFoundForVirtualInterface(vif_id=vif_id)
    return rv


@require_context
def fixed_ip_get_instance(context, address):
    fixed_ip_ref = fixed_ip_get_by_address(context, address)
    return fixed_ip_ref.instance


@require_context
def fixed_ip_get_instance_v6(context, address):
    session = get_session()

    # convert IPv6 address to mac
    mac = ipv6.to_mac(address)

    # get virtual interface
    vif_ref = virtual_interface_get_by_address(context, mac)

    # look up instance based on instance_id from vif row
    result = session.query(models.Instance).\
                     filter_by(id=vif_ref['instance_id'])
    return result


@require_admin_context
def fixed_ip_get_network(context, address):
    fixed_ip_ref = fixed_ip_get_by_address(context, address)
    return fixed_ip_ref.network


@require_context
def fixed_ip_update(context, address, values):
    session = get_session()
    with session.begin():
        fixed_ip_ref = fixed_ip_get_by_address(context,
                                               address,
                                               session=session)
        fixed_ip_ref.update(values)
        fixed_ip_ref.save(session=session)


###################


@require_context
def virtual_interface_create(context, values):
    """Create a new virtual interface record in teh database.

    :param values: = dict containing column values
    """
    try:
        vif_ref = models.VirtualInterface()
        vif_ref.update(values)
        vif_ref.save()
    except IntegrityError:
        raise exception.VirtualInterfaceCreateException()

    return vif_ref


@require_context
def virtual_interface_update(context, vif_id, values):
    """Update a virtual interface record in the database.

    :param vif_id: = id of virtual interface to update
    :param values: = values to update
    """
    session = get_session()
    with session.begin():
        vif_ref = virtual_interface_get(context, vif_id, session=session)
        vif_ref.update(values)
        vif_ref.save(session=session)
        return vif_ref


@require_context
def virtual_interface_get(context, vif_id, session=None):
    """Gets a virtual interface from the table.

    :param vif_id: = id of the virtual interface
    """
    if not session:
        session = get_session()

    vif_ref = session.query(models.VirtualInterface).\
                      filter_by(id=vif_id).\
                      options(joinedload('network')).\
                      options(joinedload('instance')).\
                      options(joinedload('fixed_ips')).\
                      first()
    return vif_ref


@require_context
def virtual_interface_get_by_address(context, address):
    """Gets a virtual interface from the table.

    :param address: = the address of the interface you're looking to get
    """
    session = get_session()
    vif_ref = session.query(models.VirtualInterface).\
                      filter_by(address=address).\
                      options(joinedload('network')).\
                      options(joinedload('instance')).\
                      options(joinedload('fixed_ips')).\
                      first()
    return vif_ref


@require_context
def virtual_interface_get_by_fixed_ip(context, fixed_ip_id):
    """Gets the virtual interface fixed_ip is associated with.

    :param fixed_ip_id: = id of the fixed_ip
    """
    session = get_session()
    vif_ref = session.query(models.VirtualInterface).\
                      filter_by(fixed_ip_id=fixed_ip_id).\
                      options(joinedload('network')).\
                      options(joinedload('instance')).\
                      options(joinedload('fixed_ips')).\
                      first()
    return vif_ref


@require_context
@require_instance_exists
def virtual_interface_get_by_instance(context, instance_id):
    """Gets all virtual interfaces for instance.

    :param instance_id: = id of the instance to retreive vifs for
    """
    session = get_session()
    vif_refs = session.query(models.VirtualInterface).\
                       filter_by(instance_id=instance_id).\
                       options(joinedload('network')).\
                       options(joinedload('instance')).\
                       options(joinedload('fixed_ips')).\
                       all()
    return vif_refs


@require_context
def virtual_interface_get_by_instance_and_network(context, instance_id,
                                                           network_id):
    """Gets virtual interface for instance that's associated with network."""
    session = get_session()
    vif_ref = session.query(models.VirtualInterface).\
                      filter_by(instance_id=instance_id).\
                      filter_by(network_id=network_id).\
                      options(joinedload('network')).\
                      options(joinedload('instance')).\
                      options(joinedload('fixed_ips')).\
                      first()
    return vif_ref


@require_admin_context
def virtual_interface_get_by_network(context, network_id):
    """Gets all virtual_interface on network.

    :param network_id: = network to retreive vifs for
    """
    session = get_session()
    vif_refs = session.query(models.VirtualInterface).\
                       filter_by(network_id=network_id).\
                       options(joinedload('network')).\
                       options(joinedload('instance')).\
                       options(joinedload('fixed_ips')).\
                       all()
    return vif_refs


@require_context
def virtual_interface_delete(context, vif_id):
    """Delete virtual interface record from teh database.

    :param vif_id: = id of vif to delete
    """
    session = get_session()
    vif_ref = virtual_interface_get(context, vif_id, session)
    with session.begin():
        session.delete(vif_ref)


@require_context
def virtual_interface_delete_by_instance(context, instance_id):
    """Delete virtual interface records that are associated
    with the instance given by instance_id.

    :param instance_id: = id of instance
    """
    vif_refs = virtual_interface_get_by_instance(context, instance_id)
    for vif_ref in vif_refs:
        virtual_interface_delete(context, vif_ref['id'])


###################


def _metadata_refs(metadata_dict):
    metadata_refs = []
    if metadata_dict:
        for k, v in metadata_dict.iteritems():
            metadata_ref = models.InstanceMetadata()
            metadata_ref['key'] = k
            metadata_ref['value'] = v
            metadata_refs.append(metadata_ref)
    return metadata_refs


@require_context
def instance_create(context, values):
    """Create a new Instance record in the database.

    context - request context object
    values - dict containing column values.
    """
    values['metadata'] = _metadata_refs(values.get('metadata'))

    instance_ref = models.Instance()
    instance_ref['uuid'] = str(utils.gen_uuid())

    instance_ref.update(values)

    session = get_session()
    with session.begin():
        instance_ref.save(session=session)
    return instance_ref


@require_admin_context
def instance_data_get_for_project(context, project_id):
    session = get_session()
    result = session.query(func.count(models.Instance.id),
                           func.sum(models.Instance.vcpus),
                           func.sum(models.Instance.memory_mb)).\
                     filter_by(project_id=project_id).\
                     filter_by(deleted=False).\
                     first()
    # NOTE(vish): convert None to 0
    return (result[0] or 0, result[1] or 0, result[2] or 0)


@require_context
def instance_destroy(context, instance_id):
    session = get_session()
    with session.begin():
        session.query(models.Instance).\
                filter_by(id=instance_id).\
                update({'deleted': True,
                        'deleted_at': utils.utcnow(),
                        'updated_at': literal_column('updated_at')})
        session.query(models.SecurityGroupInstanceAssociation).\
                filter_by(instance_id=instance_id).\
                update({'deleted': True,
                        'deleted_at': utils.utcnow(),
                        'updated_at': literal_column('updated_at')})
        session.query(models.InstanceMetadata).\
                filter_by(instance_id=instance_id).\
                update({'deleted': True,
                        'deleted_at': utils.utcnow(),
                        'updated_at': literal_column('updated_at')})


@require_context
def instance_state_get_all_by_user(context, user_id):
    """Returns a dictionary mapping instance IDs to their state."""
    authorize_user_context(context, user_id)
    session = get_session()
    results = session.query(models.Instance).\
                      filter_by(user_id=user_id).\
                      filter_by(deleted=False).all()
    return dict((result['id'], result['state']) for result in results)


@require_context
def instance_stop(context, instance_id):
    session = get_session()
    with session.begin():
        from nova.compute import power_state
        session.query(models.Instance).\
                filter_by(id=instance_id).\
                update({'host': None,
                        'state': power_state.SHUTOFF,
                        'state_description': 'stopped',
                        'updated_at': literal_column('updated_at')})
        session.query(models.SecurityGroupInstanceAssociation).\
                filter_by(instance_id=instance_id).\
                update({'updated_at': literal_column('updated_at')})
        session.query(models.InstanceMetadata).\
                filter_by(instance_id=instance_id).\
                update({'updated_at': literal_column('updated_at')})


@require_context
def instance_get_by_uuid(context, uuid, session=None):
    partial = _build_instance_get(context, session=session)
    result = partial.filter_by(uuid=uuid)
    result = result.first()
    if not result:
        # FIXME(sirp): it would be nice if InstanceNotFound would accept a
        # uuid parameter as well
        raise exception.InstanceNotFound(instance_id=uuid)
    return result


@require_context
def instance_get(context, instance_id, session=None):
    partial = _build_instance_get(context, session=session)
    result = partial.filter_by(id=instance_id)
    result = result.first()
    if not result:
        raise exception.InstanceNotFound(instance_id=instance_id)
    return result


@require_context
def _build_instance_get(context, session=None):
    if not session:
        session = get_session()

    partial = session.query(models.Instance).\
                     options(joinedload_all('fixed_ips.floating_ips')).\
                     options(joinedload_all('fixed_ips.network')).\
                     options(joinedload('virtual_interfaces')).\
                     options(joinedload_all('security_groups.rules')).\
                     options(joinedload('volumes')).\
                     options(joinedload('metadata')).\
                     options(joinedload('instance_type'))

    if is_admin_context(context):
        partial = partial.filter_by(deleted=can_read_deleted(context))
    elif is_user_context(context):
        partial = partial.filter_by(project_id=context.project_id).\
                        filter_by(deleted=False)
    return partial


@require_admin_context
def instance_get_all(context):
    session = get_session()
    return session.query(models.Instance).\
                   options(joinedload_all('fixed_ips.floating_ips')).\
                   options(joinedload('virtual_interfaces')).\
                   options(joinedload('security_groups')).\
                   options(joinedload_all('fixed_ips.network')).\
                   options(joinedload('metadata')).\
                   options(joinedload('instance_type')).\
                   filter_by(deleted=can_read_deleted(context)).\
                   all()


@require_admin_context
def instance_get_active_by_window(context, begin, end=None):
    """Return instances that were continuously active over the given window"""
    session = get_session()
    query = session.query(models.Instance).\
                   options(joinedload_all('fixed_ips.floating_ips')).\
                   options(joinedload('security_groups')).\
                   options(joinedload_all('fixed_ips.network')).\
                   options(joinedload('instance_type')).\
                   filter(models.Instance.launched_at < begin)
    if end:
        query = query.filter(or_(models.Instance.terminated_at == None,
                                 models.Instance.terminated_at > end))
    else:
        query = query.filter(models.Instance.terminated_at == None)
    return query.all()


@require_admin_context
def instance_get_all_by_user(context, user_id):
    session = get_session()
    return session.query(models.Instance).\
                   options(joinedload_all('fixed_ips.floating_ips')).\
                   options(joinedload('virtual_interfaces')).\
                   options(joinedload('security_groups')).\
                   options(joinedload_all('fixed_ips.network')).\
                   options(joinedload('metadata')).\
                   options(joinedload('instance_type')).\
                   filter_by(deleted=can_read_deleted(context)).\
                   filter_by(user_id=user_id).\
                   all()


@require_admin_context
def instance_get_all_by_host(context, host):
    session = get_session()
    return session.query(models.Instance).\
                   options(joinedload_all('fixed_ips.floating_ips')).\
                   options(joinedload('virtual_interfaces')).\
                   options(joinedload('security_groups')).\
                   options(joinedload_all('fixed_ips.network')).\
                   options(joinedload('metadata')).\
                   options(joinedload('instance_type')).\
                   filter_by(host=host).\
                   filter_by(deleted=can_read_deleted(context)).\
                   all()


@require_context
def instance_get_all_by_project(context, project_id):
    authorize_project_context(context, project_id)

    session = get_session()
    return session.query(models.Instance).\
                   options(joinedload_all('fixed_ips.floating_ips')).\
                   options(joinedload('virtual_interfaces')).\
                   options(joinedload('security_groups')).\
                   options(joinedload_all('fixed_ips.network')).\
                   options(joinedload('metadata')).\
                   options(joinedload('instance_type')).\
                   filter_by(project_id=project_id).\
                   filter_by(deleted=can_read_deleted(context)).\
                   all()


@require_context
def instance_get_all_by_reservation(context, reservation_id):
    session = get_session()

    if is_admin_context(context):
        return session.query(models.Instance).\
                       options(joinedload_all('fixed_ips.floating_ips')).\
                       options(joinedload('virtual_interfaces')).\
                       options(joinedload('security_groups')).\
                       options(joinedload_all('fixed_ips.network')).\
                       options(joinedload('metadata')).\
                       options(joinedload('instance_type')).\
                       filter_by(reservation_id=reservation_id).\
                       filter_by(deleted=can_read_deleted(context)).\
                       all()
    elif is_user_context(context):
        return session.query(models.Instance).\
                       options(joinedload_all('fixed_ips.floating_ips')).\
                       options(joinedload('virtual_interfaces')).\
                       options(joinedload('security_groups')).\
                       options(joinedload_all('fixed_ips.network')).\
                       options(joinedload('metadata')).\
                       options(joinedload('instance_type')).\
                       filter_by(project_id=context.project_id).\
                       filter_by(reservation_id=reservation_id).\
                       filter_by(deleted=False).\
                       all()


@require_admin_context
def instance_get_project_vpn(context, project_id):
    session = get_session()
    return session.query(models.Instance).\
                   options(joinedload_all('fixed_ips.floating_ips')).\
                   options(joinedload('virtual_interfaces')).\
                   options(joinedload('security_groups')).\
                   options(joinedload_all('fixed_ips.network')).\
                   options(joinedload('metadata')).\
                   options(joinedload('instance_type')).\
                   filter_by(project_id=project_id).\
                   filter_by(image_ref=str(FLAGS.vpn_image_id)).\
                   filter_by(deleted=can_read_deleted(context)).\
                   first()


@require_context
def instance_get_fixed_addresses(context, instance_id):
    session = get_session()
    with session.begin():
        instance_ref = instance_get(context, instance_id, session=session)
        try:
            fixed_ips = fixed_ip_get_by_instance(context, instance_id)
        except exception.NotFound:
            return []
        return [fixed_ip.address for fixed_ip in fixed_ips]


@require_context
def instance_get_fixed_addresses_v6(context, instance_id):
    session = get_session()
    with session.begin():
        # get instance
        instance_ref = instance_get(context, instance_id, session=session)
        # assume instance has 1 mac for each network associated with it
        # get networks associated with instance
        network_refs = network_get_all_by_instance(context, instance_id)
        # compile a list of cidr_v6 prefixes sorted by network id
        prefixes = [ref.cidr_v6 for ref in
                    sorted(network_refs, key=lambda ref: ref.id)]
        # get vifs associated with instance
        vif_refs = virtual_interface_get_by_instance(context, instance_ref.id)
        # compile list of the mac_addresses for vifs sorted by network id
        macs = [vif_ref['address'] for vif_ref in
                sorted(vif_refs, key=lambda vif_ref: vif_ref['network_id'])]
        # get project id from instance
        project_id = instance_ref.project_id
        # combine prefixes, macs, and project_id into (prefix,mac,p_id) tuples
        prefix_mac_tuples = zip(prefixes, macs, [project_id for m in macs])
        # return list containing ipv6 address for each tuple
        return [ipv6.to_global(*t) for t in prefix_mac_tuples]


@require_context
def instance_get_floating_address(context, instance_id):
    fixed_ip_refs = fixed_ip_get_by_instance(context, instance_id)
    if not fixed_ip_refs:
        return None
    # NOTE(tr3buchet): this only gets the first fixed_ip
    # won't find floating ips associated with other fixed_ips
    if not fixed_ip_refs[0].floating_ips:
        return None
    # NOTE(vish): this just returns the first floating ip
    return fixed_ip_refs[0].floating_ips[0]['address']


@require_admin_context
def instance_set_state(context, instance_id, state, description=None):
    # TODO(devcamcar): Move this out of models and into driver
    from nova.compute import power_state
    if not description:
        description = power_state.name(state)
    db.instance_update(context,
                       instance_id,
                       {'state': state,
                        'state_description': description})


@require_context
def instance_update(context, instance_id, values):
    session = get_session()
    metadata = values.get('metadata')
    if metadata is not None:
        instance_metadata_delete_all(context, instance_id)
        instance_metadata_update_or_create(context, instance_id,
                                           values.pop('metadata'))
    with session.begin():
        if utils.is_uuid_like(instance_id):
            instance_ref = instance_get_by_uuid(context, instance_id,
                                                session=session)
        else:
            instance_ref = instance_get(context, instance_id, session=session)
        instance_ref.update(values)
        instance_ref.save(session=session)
        return instance_ref


def instance_add_security_group(context, instance_id, security_group_id):
    """Associate the given security group with the given instance"""
    session = get_session()
    with session.begin():
        instance_ref = instance_get(context, instance_id, session=session)
        security_group_ref = security_group_get(context,
                                                security_group_id,
                                                session=session)
        instance_ref.security_groups += [security_group_ref]
        instance_ref.save(session=session)


@require_context
def instance_get_vcpu_sum_by_host_and_project(context, hostname, proj_id):
    session = get_session()
    result = session.query(models.Instance).\
                      filter_by(host=hostname).\
                      filter_by(project_id=proj_id).\
                      filter_by(deleted=False).\
                      value(func.sum(models.Instance.vcpus))
    if not result:
        return 0
    return result


@require_context
def instance_get_memory_sum_by_host_and_project(context, hostname, proj_id):
    session = get_session()
    result = session.query(models.Instance).\
                      filter_by(host=hostname).\
                      filter_by(project_id=proj_id).\
                      filter_by(deleted=False).\
                      value(func.sum(models.Instance.memory_mb))
    if not result:
        return 0
    return result


@require_context
def instance_get_disk_sum_by_host_and_project(context, hostname, proj_id):
    session = get_session()
    result = session.query(models.Instance).\
                      filter_by(host=hostname).\
                      filter_by(project_id=proj_id).\
                      filter_by(deleted=False).\
                      value(func.sum(models.Instance.local_gb))
    if not result:
        return 0
    return result


@require_context
def instance_action_create(context, values):
    """Create an instance action from the values dictionary."""
    action_ref = models.InstanceActions()
    action_ref.update(values)

    session = get_session()
    with session.begin():
        action_ref.save(session=session)
    return action_ref


@require_admin_context
def instance_get_actions(context, instance_id):
    """Return the actions associated to the given instance id"""
    session = get_session()
    return session.query(models.InstanceActions).\
        filter_by(instance_id=instance_id).\
        all()


###################


@require_context
def key_pair_create(context, values):
    key_pair_ref = models.KeyPair()
    key_pair_ref.update(values)
    key_pair_ref.save()
    return key_pair_ref


@require_context
def key_pair_destroy(context, user_id, name):
    authorize_user_context(context, user_id)
    session = get_session()
    with session.begin():
        key_pair_ref = key_pair_get(context, user_id, name, session=session)
        key_pair_ref.delete(session=session)


@require_context
def key_pair_destroy_all_by_user(context, user_id):
    authorize_user_context(context, user_id)
    session = get_session()
    with session.begin():
        session.query(models.KeyPair).\
                filter_by(user_id=user_id).\
                update({'deleted': True,
                        'deleted_at': utils.utcnow(),
                        'updated_at': literal_column('updated_at')})


@require_context
def key_pair_get(context, user_id, name, session=None):
    authorize_user_context(context, user_id)

    if not session:
        session = get_session()

    result = session.query(models.KeyPair).\
                     filter_by(user_id=user_id).\
                     filter_by(name=name).\
                     filter_by(deleted=can_read_deleted(context)).\
                     first()
    if not result:
        raise exception.KeypairNotFound(user_id=user_id, name=name)
    return result


@require_context
def key_pair_get_all_by_user(context, user_id):
    authorize_user_context(context, user_id)
    session = get_session()
    return session.query(models.KeyPair).\
                   filter_by(user_id=user_id).\
                   filter_by(deleted=False).\
                   all()


###################


@require_admin_context
def network_associate(context, project_id, force=False):
    """Associate a project with a network.

    called by project_get_networks under certain conditions
    and network manager add_network_to_project()

    only associate if the project doesn't already have a network
    or if force is True

    force solves race condition where a fresh project has multiple instance
    builds simultaneosly picked up by multiple network hosts which attempt
    to associate the project with multiple networks
    force should only be used as a direct consequence of user request
    all automated requests should not use force
    """
    session = get_session()
    with session.begin():

        def network_query(project_filter):
            return session.query(models.Network).\
                           filter_by(deleted=False).\
                           filter_by(project_id=project_filter).\
                           with_lockmode('update').\
                           first()

        if not force:
            # find out if project has a network
            network_ref = network_query(project_id)

        if force or not network_ref:
            # in force mode or project doesn't have a network so assocaite
            # with a new network

            # get new network
            network_ref = network_query(None)
            if not network_ref:
                raise db.NoMoreNetworks()

            # associate with network
            # NOTE(vish): if with_lockmode isn't supported, as in sqlite,
            #             then this has concurrency issues
            network_ref['project_id'] = project_id
            session.add(network_ref)
    return network_ref


@require_admin_context
def network_count(context):
    session = get_session()
    return session.query(models.Network).\
                   filter_by(deleted=can_read_deleted(context)).\
                   count()


@require_admin_context
def network_count_allocated_ips(context, network_id):
    session = get_session()
    return session.query(models.FixedIp).\
                   filter_by(network_id=network_id).\
                   filter_by(allocated=True).\
                   filter_by(deleted=False).\
                   count()


@require_admin_context
def network_count_available_ips(context, network_id):
    session = get_session()
    return session.query(models.FixedIp).\
                   filter_by(network_id=network_id).\
                   filter_by(allocated=False).\
                   filter_by(reserved=False).\
                   filter_by(deleted=False).\
                   count()


@require_admin_context
def network_count_reserved_ips(context, network_id):
    session = get_session()
    return session.query(models.FixedIp).\
                   filter_by(network_id=network_id).\
                   filter_by(reserved=True).\
                   filter_by(deleted=False).\
                   count()


@require_admin_context
def network_create_safe(context, values):
    network_ref = models.Network()
    network_ref.update(values)
    try:
        network_ref.save()
        return network_ref
    except IntegrityError:
        return None


@require_admin_context
def network_delete_safe(context, network_id):
    session = get_session()
    with session.begin():
        network_ref = network_get(context, network_id=network_id, \
                                  session=session)
        session.delete(network_ref)


@require_admin_context
def network_disassociate(context, network_id):
    network_update(context, network_id, {'project_id': None,
                                         'host': None})


@require_admin_context
def network_disassociate_all(context):
    session = get_session()
    session.query(models.Network).\
            update({'project_id': None,
                    'updated_at': literal_column('updated_at')})


@require_context
def network_get(context, network_id, session=None):
    if not session:
        session = get_session()
    result = None

    if is_admin_context(context):
        result = session.query(models.Network).\
                         filter_by(id=network_id).\
                         filter_by(deleted=can_read_deleted(context)).\
                         first()
    elif is_user_context(context):
        result = session.query(models.Network).\
                         filter_by(project_id=context.project_id).\
                         filter_by(id=network_id).\
                         filter_by(deleted=False).\
                         first()
    if not result:
        raise exception.NetworkNotFound(network_id=network_id)

    return result


@require_admin_context
def network_get_all(context):
    session = get_session()
    result = session.query(models.Network).\
                 filter_by(deleted=False).all()
    if not result:
        raise exception.NoNetworksFound()
    return result


# NOTE(vish): pylint complains because of the long method name, but
#             it fits with the names of the rest of the methods
# pylint: disable=C0103


@require_admin_context
def network_get_associated_fixed_ips(context, network_id):
    session = get_session()
    return session.query(models.FixedIp).\
                   options(joinedload_all('instance')).\
                   filter_by(network_id=network_id).\
                   filter(models.FixedIp.instance_id != None).\
                   filter(models.FixedIp.virtual_interface_id != None).\
                   filter_by(deleted=False).\
                   all()


@require_admin_context
def network_get_by_bridge(context, bridge):
    session = get_session()
    result = session.query(models.Network).\
                 filter_by(bridge=bridge).\
                 filter_by(deleted=False).\
                 first()

    if not result:
        raise exception.NetworkNotFoundForBridge(bridge=bridge)
    return result


@require_admin_context
def network_get_by_cidr(context, cidr):
    session = get_session()
    result = session.query(models.Network).\
                filter_by(cidr=cidr).first()

    if not result:
        raise exception.NetworkNotFoundForCidr(cidr=cidr)
    return result


@require_admin_context
def network_get_by_instance(_context, instance_id):
    # note this uses fixed IP to get to instance
    # only works for networks the instance has an IP from
    session = get_session()
    rv = session.query(models.Network).\
                 filter_by(deleted=False).\
                 join(models.Network.fixed_ips).\
                 filter_by(instance_id=instance_id).\
                 filter_by(deleted=False).\
                 first()
    if not rv:
        raise exception.NetworkNotFoundForInstance(instance_id=instance_id)
    return rv


@require_admin_context
def network_get_all_by_instance(_context, instance_id):
    session = get_session()
    rv = session.query(models.Network).\
                 filter_by(deleted=False).\
                 join(models.Network.fixed_ips).\
                 filter_by(instance_id=instance_id).\
                 filter_by(deleted=False).\
                 all()
    if not rv:
        raise exception.NetworkNotFoundForInstance(instance_id=instance_id)
    return rv


@require_admin_context
def network_get_all_by_host(context, host):
    session = get_session()
    with session.begin():
        # NOTE(vish): return networks that have host set
        #             or that have a fixed ip with host set
        host_filter = or_(models.Network.host == host,
                          models.FixedIp.host == host)

        return session.query(models.Network).\
                       filter_by(deleted=False).\
                       join(models.Network.fixed_ips).\
                       filter(host_filter).\
                       filter_by(deleted=False).\
                       all()


@require_admin_context
def network_set_host(context, network_id, host_id):
    session = get_session()
    with session.begin():
        network_ref = session.query(models.Network).\
                              filter_by(id=network_id).\
                              filter_by(deleted=False).\
                              with_lockmode('update').\
                              first()
        if not network_ref:
            raise exception.NetworkNotFound(network_id=network_id)

        # NOTE(vish): if with_lockmode isn't supported, as in sqlite,
        #             then this has concurrency issues
        if not network_ref['host']:
            network_ref['host'] = host_id
            session.add(network_ref)

    return network_ref['host']


@require_context
def network_update(context, network_id, values):
    session = get_session()
    with session.begin():
        network_ref = network_get(context, network_id, session=session)
        network_ref.update(values)
        network_ref.save(session=session)
        return network_ref


###################


def queue_get_for(_context, topic, physical_node_id):
    # FIXME(ja): this should be servername?
    return "%s.%s" % (topic, physical_node_id)


###################


@require_admin_context
def export_device_count(context):
    session = get_session()
    return session.query(models.ExportDevice).\
                   filter_by(deleted=can_read_deleted(context)).\
                   count()


@require_admin_context
def export_device_create_safe(context, values):
    export_device_ref = models.ExportDevice()
    export_device_ref.update(values)
    try:
        export_device_ref.save()
        return export_device_ref
    except IntegrityError:
        return None


###################


@require_admin_context
def iscsi_target_count_by_host(context, host):
    session = get_session()
    return session.query(models.IscsiTarget).\
                   filter_by(deleted=can_read_deleted(context)).\
                   filter_by(host=host).\
                   count()


@require_admin_context
def iscsi_target_create_safe(context, values):
    iscsi_target_ref = models.IscsiTarget()
    for (key, value) in values.iteritems():
        iscsi_target_ref[key] = value
    try:
        iscsi_target_ref.save()
        return iscsi_target_ref
    except IntegrityError:
        return None


###################


@require_admin_context
def auth_token_destroy(context, token_id):
    session = get_session()
    with session.begin():
        token_ref = auth_token_get(context, token_id, session=session)
        token_ref.delete(session=session)


@require_admin_context
def auth_token_get(context, token_hash, session=None):
    if session is None:
        session = get_session()
    tk = session.query(models.AuthToken).\
                  filter_by(token_hash=token_hash).\
                  filter_by(deleted=can_read_deleted(context)).\
                  first()
    if not tk:
        raise exception.AuthTokenNotFound(token=token_hash)
    return tk


@require_admin_context
def auth_token_update(context, token_hash, values):
    session = get_session()
    with session.begin():
        token_ref = auth_token_get(context, token_hash, session=session)
        token_ref.update(values)
        token_ref.save(session=session)


@require_admin_context
def auth_token_create(_context, token):
    tk = models.AuthToken()
    tk.update(token)
    tk.save()
    return tk


###################


@require_context
def quota_get(context, project_id, resource, session=None):
    if not session:
        session = get_session()
    result = session.query(models.Quota).\
                     filter_by(project_id=project_id).\
                     filter_by(resource=resource).\
                     filter_by(deleted=False).\
                     first()
    if not result:
        raise exception.ProjectQuotaNotFound(project_id=project_id)
    return result


@require_context
def quota_get_all_by_project(context, project_id):
    session = get_session()
    result = {'project_id': project_id}
    rows = session.query(models.Quota).\
                   filter_by(project_id=project_id).\
                   filter_by(deleted=False).\
                   all()
    for row in rows:
        result[row.resource] = row.hard_limit
    return result


@require_admin_context
def quota_create(context, project_id, resource, limit):
    quota_ref = models.Quota()
    quota_ref.project_id = project_id
    quota_ref.resource = resource
    quota_ref.hard_limit = limit
    quota_ref.save()
    return quota_ref


@require_admin_context
def quota_update(context, project_id, resource, limit):
    session = get_session()
    with session.begin():
        quota_ref = quota_get(context, project_id, resource, session=session)
        quota_ref.hard_limit = limit
        quota_ref.save(session=session)


@require_admin_context
def quota_destroy(context, project_id, resource):
    session = get_session()
    with session.begin():
        quota_ref = quota_get(context, project_id, resource, session=session)
        quota_ref.delete(session=session)


@require_admin_context
def quota_destroy_all_by_project(context, project_id):
    session = get_session()
    with session.begin():
        quotas = session.query(models.Quota).\
                         filter_by(project_id=project_id).\
                         filter_by(deleted=False).\
                         all()
        for quota_ref in quotas:
            quota_ref.delete(session=session)


###################


@require_admin_context
def volume_allocate_shelf_and_blade(context, volume_id):
    session = get_session()
    with session.begin():
        export_device = session.query(models.ExportDevice).\
                                filter_by(volume=None).\
                                filter_by(deleted=False).\
                                with_lockmode('update').\
                                first()
        # NOTE(vish): if with_lockmode isn't supported, as in sqlite,
        #             then this has concurrency issues
        if not export_device:
            raise db.NoMoreBlades()
        export_device.volume_id = volume_id
        session.add(export_device)
    return (export_device.shelf_id, export_device.blade_id)


@require_admin_context
def volume_allocate_iscsi_target(context, volume_id, host):
    session = get_session()
    with session.begin():
        iscsi_target_ref = session.query(models.IscsiTarget).\
                                filter_by(volume=None).\
                                filter_by(host=host).\
                                filter_by(deleted=False).\
                                with_lockmode('update').\
                                first()
        # NOTE(vish): if with_lockmode isn't supported, as in sqlite,
        #             then this has concurrency issues
        if not iscsi_target_ref:
            raise db.NoMoreTargets()
        iscsi_target_ref.volume_id = volume_id
        session.add(iscsi_target_ref)
    return iscsi_target_ref.target_num


@require_admin_context
def volume_attached(context, volume_id, instance_id, mountpoint):
    session = get_session()
    with session.begin():
        volume_ref = volume_get(context, volume_id, session=session)
        volume_ref['status'] = 'in-use'
        volume_ref['mountpoint'] = mountpoint
        volume_ref['attach_status'] = 'attached'
        volume_ref.instance = instance_get(context, instance_id,
                                           session=session)
        volume_ref.save(session=session)


@require_context
def volume_create(context, values):
    volume_ref = models.Volume()
    volume_ref.update(values)

    session = get_session()
    with session.begin():
        volume_ref.save(session=session)
    return volume_ref


@require_admin_context
def volume_data_get_for_project(context, project_id):
    session = get_session()
    result = session.query(func.count(models.Volume.id),
                           func.sum(models.Volume.size)).\
                     filter_by(project_id=project_id).\
                     filter_by(deleted=False).\
                     first()
    # NOTE(vish): convert None to 0
    return (result[0] or 0, result[1] or 0)


@require_admin_context
def volume_destroy(context, volume_id):
    session = get_session()
    with session.begin():
        session.query(models.Volume).\
                filter_by(id=volume_id).\
                update({'deleted': True,
                        'deleted_at': utils.utcnow(),
                        'updated_at': literal_column('updated_at'),
                        'status': 'deleted'})
        session.query(models.ExportDevice).\
                filter_by(volume_id=volume_id).\
                update({'volume_id': None})
        session.query(models.IscsiTarget).\
                filter_by(volume_id=volume_id).\
                update({'volume_id': None})


@require_admin_context
def volume_detached(context, volume_id):
    session = get_session()
    with session.begin():
        volume_ref = volume_get(context, volume_id, session=session)
        volume_ref['status'] = 'available'
        volume_ref['mountpoint'] = None
        volume_ref['attach_status'] = 'detached'
        volume_ref.instance = None
        volume_ref.save(session=session)


@require_context
def volume_get(context, volume_id, session=None):
    if not session:
        session = get_session()
    result = None

    if is_admin_context(context):
        result = session.query(models.Volume).\
                         options(joinedload('instance')).\
                         filter_by(id=volume_id).\
                         filter_by(deleted=can_read_deleted(context)).\
                         first()
    elif is_user_context(context):
        result = session.query(models.Volume).\
                         options(joinedload('instance')).\
                         filter_by(project_id=context.project_id).\
                         filter_by(id=volume_id).\
                         filter_by(deleted=False).\
                         first()
    if not result:
        raise exception.VolumeNotFound(volume_id=volume_id)

    return result


@require_admin_context
def volume_get_all(context):
    session = get_session()
    return session.query(models.Volume).\
                   options(joinedload('instance')).\
                   filter_by(deleted=can_read_deleted(context)).\
                   all()


@require_admin_context
def volume_get_all_by_host(context, host):
    session = get_session()
    return session.query(models.Volume).\
                   options(joinedload('instance')).\
                   filter_by(host=host).\
                   filter_by(deleted=can_read_deleted(context)).\
                   all()


@require_admin_context
def volume_get_all_by_instance(context, instance_id):
    session = get_session()
    result = session.query(models.Volume).\
                     filter_by(instance_id=instance_id).\
                     filter_by(deleted=False).\
                     all()
    if not result:
        raise exception.VolumeNotFoundForInstance(instance_id=instance_id)
    return result


@require_context
def volume_get_all_by_project(context, project_id):
    authorize_project_context(context, project_id)

    session = get_session()
    return session.query(models.Volume).\
                   options(joinedload('instance')).\
                   filter_by(project_id=project_id).\
                   filter_by(deleted=can_read_deleted(context)).\
                   all()


@require_admin_context
def volume_get_instance(context, volume_id):
    session = get_session()
    result = session.query(models.Volume).\
                     filter_by(id=volume_id).\
                     filter_by(deleted=can_read_deleted(context)).\
                     options(joinedload('instance')).\
                     first()
    if not result:
        raise exception.VolumeNotFound(volume_id=volume_id)

    return result.instance


@require_admin_context
def volume_get_shelf_and_blade(context, volume_id):
    session = get_session()
    result = session.query(models.ExportDevice).\
                     filter_by(volume_id=volume_id).\
                     first()
    if not result:
        raise exception.ExportDeviceNotFoundForVolume(volume_id=volume_id)

    return (result.shelf_id, result.blade_id)


@require_admin_context
def volume_get_iscsi_target_num(context, volume_id):
    session = get_session()
    result = session.query(models.IscsiTarget).\
                     filter_by(volume_id=volume_id).\
                     first()
    if not result:
        raise exception.ISCSITargetNotFoundForVolume(volume_id=volume_id)

    return result.target_num


@require_context
def volume_update(context, volume_id, values):
    session = get_session()
    with session.begin():
        volume_ref = volume_get(context, volume_id, session=session)
        volume_ref.update(values)
        volume_ref.save(session=session)


###################


@require_context
def snapshot_create(context, values):
    snapshot_ref = models.Snapshot()
    snapshot_ref.update(values)

    session = get_session()
    with session.begin():
        snapshot_ref.save(session=session)
    return snapshot_ref


@require_admin_context
def snapshot_destroy(context, snapshot_id):
    session = get_session()
    with session.begin():
        session.query(models.Snapshot).\
                filter_by(id=snapshot_id).\
                update({'deleted': True,
                        'deleted_at': utils.utcnow(),
                        'updated_at': literal_column('updated_at')})


@require_context
def snapshot_get(context, snapshot_id, session=None):
    if not session:
        session = get_session()
    result = None

    if is_admin_context(context):
        result = session.query(models.Snapshot).\
                         filter_by(id=snapshot_id).\
                         filter_by(deleted=can_read_deleted(context)).\
                         first()
    elif is_user_context(context):
        result = session.query(models.Snapshot).\
                         filter_by(project_id=context.project_id).\
                         filter_by(id=snapshot_id).\
                         filter_by(deleted=False).\
                         first()
    if not result:
        raise exception.SnapshotNotFound(snapshot_id=snapshot_id)

    return result


@require_admin_context
def snapshot_get_all(context):
    session = get_session()
    return session.query(models.Snapshot).\
                   filter_by(deleted=can_read_deleted(context)).\
                   all()


@require_context
def snapshot_get_all_by_project(context, project_id):
    authorize_project_context(context, project_id)

    session = get_session()
    return session.query(models.Snapshot).\
                   filter_by(project_id=project_id).\
                   filter_by(deleted=can_read_deleted(context)).\
                   all()


@require_context
def snapshot_update(context, snapshot_id, values):
    session = get_session()
    with session.begin():
        snapshot_ref = snapshot_get(context, snapshot_id, session=session)
        snapshot_ref.update(values)
        snapshot_ref.save(session=session)


###################


@require_context
def block_device_mapping_create(context, values):
    bdm_ref = models.BlockDeviceMapping()
    bdm_ref.update(values)

    session = get_session()
    with session.begin():
        bdm_ref.save(session=session)


@require_context
def block_device_mapping_update(context, bdm_id, values):
    session = get_session()
    with session.begin():
        session.query(models.BlockDeviceMapping).\
                filter_by(id=bdm_id).\
                filter_by(deleted=False).\
                update(values)


@require_context
def block_device_mapping_update_or_create(context, values):
    session = get_session()
    with session.begin():
        result = session.query(models.BlockDeviceMapping).\
                 filter_by(instance_id=values['instance_id']).\
                 filter_by(device_name=values['device_name']).\
                 filter_by(deleted=False).\
                 first()
        if not result:
            bdm_ref = models.BlockDeviceMapping()
            bdm_ref.update(values)
            bdm_ref.save(session=session)
        else:
            result.update(values)


@require_context
def block_device_mapping_get_all_by_instance(context, instance_id):
    session = get_session()
    result = session.query(models.BlockDeviceMapping).\
             filter_by(instance_id=instance_id).\
             filter_by(deleted=False).\
             all()
    if not result:
        return []
    return result


@require_context
def block_device_mapping_destroy(context, bdm_id):
    session = get_session()
    with session.begin():
        session.query(models.BlockDeviceMapping).\
                filter_by(id=bdm_id).\
                update({'deleted': True,
                        'deleted_at': utils.utcnow(),
                        'updated_at': literal_column('updated_at')})


@require_context
def block_device_mapping_destroy_by_instance_and_volume(context, instance_id,
                                                        volume_id):
    session = get_session()
    with session.begin():
        session.query(models.BlockDeviceMapping).\
        filter_by(instance_id=instance_id).\
        filter_by(volume_id=volume_id).\
        filter_by(deleted=False).\
        update({'deleted': True,
                'deleted_at': utils.utcnow(),
                'updated_at': literal_column('updated_at')})


###################


@require_context
def security_group_get_all(context):
    session = get_session()
    return session.query(models.SecurityGroup).\
                   filter_by(deleted=can_read_deleted(context)).\
                   options(joinedload_all('rules')).\
                   all()


@require_context
def security_group_get(context, security_group_id, session=None):
    if not session:
        session = get_session()
    if is_admin_context(context):
        result = session.query(models.SecurityGroup).\
                         filter_by(deleted=can_read_deleted(context),).\
                         filter_by(id=security_group_id).\
                         options(joinedload_all('rules')).\
                         first()
    else:
        result = session.query(models.SecurityGroup).\
                         filter_by(deleted=False).\
                         filter_by(id=security_group_id).\
                         filter_by(project_id=context.project_id).\
                         options(joinedload_all('rules')).\
                         first()
    if not result:
        raise exception.SecurityGroupNotFound(
                security_group_id=security_group_id)
    return result


@require_context
def security_group_get_by_name(context, project_id, group_name):
    session = get_session()
    result = session.query(models.SecurityGroup).\
                        filter_by(project_id=project_id).\
                        filter_by(name=group_name).\
                        filter_by(deleted=False).\
                        options(joinedload_all('rules')).\
                        options(joinedload_all('instances')).\
                        first()
    if not result:
        raise exception.SecurityGroupNotFoundForProject(project_id=project_id,
                                                 security_group_id=group_name)
    return result


@require_context
def security_group_get_by_project(context, project_id):
    session = get_session()
    return session.query(models.SecurityGroup).\
                   filter_by(project_id=project_id).\
                   filter_by(deleted=False).\
                   options(joinedload_all('rules')).\
                   all()


@require_context
def security_group_get_by_instance(context, instance_id):
    session = get_session()
    return session.query(models.SecurityGroup).\
                   filter_by(deleted=False).\
                   options(joinedload_all('rules')).\
                   join(models.SecurityGroup.instances).\
                   filter_by(id=instance_id).\
                   filter_by(deleted=False).\
                   all()


@require_context
def security_group_exists(context, project_id, group_name):
    try:
        group = security_group_get_by_name(context, project_id, group_name)
        return group is not None
    except exception.NotFound:
        return False


@require_context
def security_group_create(context, values):
    security_group_ref = models.SecurityGroup()
    # FIXME(devcamcar): Unless I do this, rules fails with lazy load exception
    # once save() is called.  This will get cleaned up in next orm pass.
    security_group_ref.rules
    security_group_ref.update(values)
    security_group_ref.save()
    return security_group_ref


@require_context
def security_group_destroy(context, security_group_id):
    session = get_session()
    with session.begin():
        session.query(models.SecurityGroup).\
                filter_by(id=security_group_id).\
                update({'deleted': True,
                        'deleted_at': utils.utcnow(),
                        'updated_at': literal_column('updated_at')})
        session.query(models.SecurityGroupInstanceAssociation).\
                filter_by(security_group_id=security_group_id).\
                update({'deleted': True,
                        'deleted_at': utils.utcnow(),
                        'updated_at': literal_column('updated_at')})
        session.query(models.SecurityGroupIngressRule).\
                filter_by(group_id=security_group_id).\
                update({'deleted': True,
                        'deleted_at': utils.utcnow(),
                        'updated_at': literal_column('updated_at')})


@require_context
def security_group_destroy_all(context, session=None):
    if not session:
        session = get_session()
    with session.begin():
        session.query(models.SecurityGroup).\
                update({'deleted': True,
                        'deleted_at': utils.utcnow(),
                        'updated_at': literal_column('updated_at')})
        session.query(models.SecurityGroupIngressRule).\
                update({'deleted': True,
                        'deleted_at': utils.utcnow(),
                        'updated_at': literal_column('updated_at')})


###################


@require_context
def security_group_rule_get(context, security_group_rule_id, session=None):
    if not session:
        session = get_session()
    if is_admin_context(context):
        result = session.query(models.SecurityGroupIngressRule).\
                         filter_by(deleted=can_read_deleted(context)).\
                         filter_by(id=security_group_rule_id).\
                         first()
    else:
        # TODO(vish): Join to group and check for project_id
        result = session.query(models.SecurityGroupIngressRule).\
                         filter_by(deleted=False).\
                         filter_by(id=security_group_rule_id).\
                         first()
    if not result:
        raise exception.SecurityGroupNotFoundForRule(
                                               rule_id=security_group_rule_id)
    return result


@require_context
def security_group_rule_get_by_security_group(context, security_group_id,
                                              session=None):
    if not session:
        session = get_session()
    if is_admin_context(context):
        result = session.query(models.SecurityGroupIngressRule).\
                         filter_by(deleted=can_read_deleted(context)).\
                         filter_by(parent_group_id=security_group_id).\
                         all()
    else:
        # TODO(vish): Join to group and check for project_id
        result = session.query(models.SecurityGroupIngressRule).\
                         filter_by(deleted=False).\
                         filter_by(parent_group_id=security_group_id).\
                         all()
    return result


@require_context
def security_group_rule_get_by_security_group_grantee(context,
                                                      security_group_id,
                                                      session=None):
    if not session:
        session = get_session()
    if is_admin_context(context):
        result = session.query(models.SecurityGroupIngressRule).\
                         filter_by(deleted=can_read_deleted(context)).\
                         filter_by(group_id=security_group_id).\
                         all()
    else:
        result = session.query(models.SecurityGroupIngressRule).\
                         filter_by(deleted=False).\
                         filter_by(group_id=security_group_id).\
                         all()
    return result


@require_context
def security_group_rule_create(context, values):
    security_group_rule_ref = models.SecurityGroupIngressRule()
    security_group_rule_ref.update(values)
    security_group_rule_ref.save()
    return security_group_rule_ref


@require_context
def security_group_rule_destroy(context, security_group_rule_id):
    session = get_session()
    with session.begin():
        security_group_rule = security_group_rule_get(context,
                                                      security_group_rule_id,
                                                      session=session)
        security_group_rule.delete(session=session)


###################


@require_admin_context
def provider_fw_rule_create(context, rule):
    fw_rule_ref = models.ProviderFirewallRule()
    fw_rule_ref.update(rule)
    fw_rule_ref.save()
    return fw_rule_ref


@require_admin_context
def provider_fw_rule_get_all(context):
    session = get_session()
    return session.query(models.ProviderFirewallRule).\
                   filter_by(deleted=can_read_deleted(context)).\
                   all()


@require_admin_context
def provider_fw_rule_get_all_by_cidr(context, cidr):
    session = get_session()
    return session.query(models.ProviderFirewallRule).\
                   filter_by(deleted=can_read_deleted(context)).\
                   filter_by(cidr=cidr).\
                   all()


@require_admin_context
def provider_fw_rule_destroy(context, rule_id):
    session = get_session()
    with session.begin():
        session.query(models.ProviderFirewallRule).\
                filter_by(id=rule_id).\
                update({'deleted': True,
                        'deleted_at': utils.utcnow(),
                        'updated_at': literal_column('updated_at')})


###################


@require_admin_context
def user_get(context, id, session=None):
    if not session:
        session = get_session()

    result = session.query(models.User).\
                     filter_by(id=id).\
                     filter_by(deleted=can_read_deleted(context)).\
                     first()

    if not result:
        raise exception.UserNotFound(user_id=id)

    return result


@require_admin_context
def user_get_by_access_key(context, access_key, session=None):
    if not session:
        session = get_session()

    result = session.query(models.User).\
                   filter_by(access_key=access_key).\
                   filter_by(deleted=can_read_deleted(context)).\
                   first()

    if not result:
        raise exception.AccessKeyNotFound(access_key=access_key)

    return result


@require_admin_context
def user_create(_context, values):
    user_ref = models.User()
    user_ref.update(values)
    user_ref.save()
    return user_ref


@require_admin_context
def user_delete(context, id):
    session = get_session()
    with session.begin():
        session.query(models.UserProjectAssociation).\
                filter_by(user_id=id).\
                delete()
        session.query(models.UserRoleAssociation).\
                filter_by(user_id=id).\
                delete()
        session.query(models.UserProjectRoleAssociation).\
                filter_by(user_id=id).\
                delete()
        user_ref = user_get(context, id, session=session)
        session.delete(user_ref)


def user_get_all(context):
    session = get_session()
    return session.query(models.User).\
                   filter_by(deleted=can_read_deleted(context)).\
                   all()


def user_get_roles(context, user_id):
    session = get_session()
    with session.begin():
        user_ref = user_get(context, user_id, session=session)
        return [role.role for role in user_ref['roles']]


def user_get_roles_for_project(context, user_id, project_id):
    session = get_session()
    with session.begin():
        res = session.query(models.UserProjectRoleAssociation).\
                   filter_by(user_id=user_id).\
                   filter_by(project_id=project_id).\
                   all()
        return [association.role for association in res]


def user_remove_project_role(context, user_id, project_id, role):
    session = get_session()
    with session.begin():
        session.query(models.UserProjectRoleAssociation).\
                filter_by(user_id=user_id).\
                filter_by(project_id=project_id).\
                filter_by(role=role).\
                delete()


def user_remove_role(context, user_id, role):
    session = get_session()
    with session.begin():
        res = session.query(models.UserRoleAssociation).\
                    filter_by(user_id=user_id).\
                    filter_by(role=role).\
                    all()
        for role in res:
            session.delete(role)


def user_add_role(context, user_id, role):
    session = get_session()
    with session.begin():
        user_ref = user_get(context, user_id, session=session)
        models.UserRoleAssociation(user=user_ref, role=role).\
               save(session=session)


def user_add_project_role(context, user_id, project_id, role):
    session = get_session()
    with session.begin():
        user_ref = user_get(context, user_id, session=session)
        project_ref = project_get(context, project_id, session=session)
        models.UserProjectRoleAssociation(user_id=user_ref['id'],
                                          project_id=project_ref['id'],
                                          role=role).save(session=session)


def user_update(context, user_id, values):
    session = get_session()
    with session.begin():
        user_ref = user_get(context, user_id, session=session)
        user_ref.update(values)
        user_ref.save(session=session)


###################


def project_create(_context, values):
    project_ref = models.Project()
    project_ref.update(values)
    project_ref.save()
    return project_ref


def project_add_member(context, project_id, user_id):
    session = get_session()
    with session.begin():
        project_ref = project_get(context, project_id, session=session)
        user_ref = user_get(context, user_id, session=session)

        project_ref.members += [user_ref]
        project_ref.save(session=session)


def project_get(context, id, session=None):
    if not session:
        session = get_session()

    result = session.query(models.Project).\
                     filter_by(deleted=False).\
                     filter_by(id=id).\
                     options(joinedload_all('members')).\
                     first()

    if not result:
        raise exception.ProjectNotFound(project_id=id)

    return result


def project_get_all(context):
    session = get_session()
    return session.query(models.Project).\
                   filter_by(deleted=can_read_deleted(context)).\
                   options(joinedload_all('members')).\
                   all()


def project_get_by_user(context, user_id):
    session = get_session()
    user = session.query(models.User).\
                   filter_by(deleted=can_read_deleted(context)).\
                   filter_by(id=user_id).\
                   options(joinedload_all('projects')).\
                   first()
    if not user:
        raise exception.UserNotFound(user_id=user_id)
    return user.projects


def project_remove_member(context, project_id, user_id):
    session = get_session()
    project = project_get(context, project_id, session=session)
    user = user_get(context, user_id, session=session)

    if user in project.members:
        project.members.remove(user)
        project.save(session=session)


def project_update(context, project_id, values):
    session = get_session()
    with session.begin():
        project_ref = project_get(context, project_id, session=session)
        project_ref.update(values)
        project_ref.save(session=session)


def project_delete(context, id):
    session = get_session()
    with session.begin():
        session.query(models.UserProjectAssociation).\
                filter_by(project_id=id).\
                delete()
        session.query(models.UserProjectRoleAssociation).\
                filter_by(project_id=id).\
                delete()
        project_ref = project_get(context, id, session=session)
        session.delete(project_ref)


@require_context
def project_get_networks(context, project_id, associate=True):
    # NOTE(tr3buchet): as before this function will associate
    # a project with a network if it doesn't have one and
    # associate is true
    session = get_session()
    result = session.query(models.Network).\
                     filter_by(project_id=project_id).\
                     filter_by(deleted=False).all()

    if not result:
        if not associate:
            return []
        return [network_associate(context, project_id)]
    return result


@require_context
def project_get_networks_v6(context, project_id):
    return project_get_networks(context, project_id)


###################


@require_admin_context
def migration_create(context, values):
    migration = models.Migration()
    migration.update(values)
    migration.save()
    return migration


@require_admin_context
def migration_update(context, id, values):
    session = get_session()
    with session.begin():
        migration = migration_get(context, id, session=session)
        migration.update(values)
        migration.save(session=session)
        return migration


@require_admin_context
def migration_get(context, id, session=None):
    if not session:
        session = get_session()
    result = session.query(models.Migration).\
                     filter_by(id=id).first()
    if not result:
        raise exception.MigrationNotFound(migration_id=id)
    return result


@require_admin_context
def migration_get_by_instance_and_status(context, instance_uuid, status):
    session = get_session()
    result = session.query(models.Migration).\
                     filter_by(instance_uuid=instance_uuid).\
                     filter_by(status=status).first()
    if not result:
        raise exception.MigrationNotFoundByStatus(instance_id=instance_uuid,
                                                  status=status)
    return result


##################


def console_pool_create(context, values):
    pool = models.ConsolePool()
    pool.update(values)
    pool.save()
    return pool


def console_pool_get(context, pool_id):
    session = get_session()
    result = session.query(models.ConsolePool).\
                     filter_by(deleted=False).\
                     filter_by(id=pool_id).\
                     first()
    if not result:
        raise exception.ConsolePoolNotFound(pool_id=pool_id)

    return result


def console_pool_get_by_host_type(context, compute_host, host,
                                  console_type):
    session = get_session()
    result = session.query(models.ConsolePool).\
                   filter_by(host=host).\
                   filter_by(console_type=console_type).\
                   filter_by(compute_host=compute_host).\
                   filter_by(deleted=False).\
                   options(joinedload('consoles')).\
                   first()
    if not result:
        raise exception.ConsolePoolNotFoundForHostType(host=host,
                                                  console_type=console_type,
                                                  compute_host=compute_host)
    return result


def console_pool_get_all_by_host_type(context, host, console_type):
    session = get_session()
    return session.query(models.ConsolePool).\
                   filter_by(host=host).\
                   filter_by(console_type=console_type).\
                   filter_by(deleted=False).\
                   options(joinedload('consoles')).\
                   all()


def console_create(context, values):
    console = models.Console()
    console.update(values)
    console.save()
    return console


def console_delete(context, console_id):
    session = get_session()
    with session.begin():
        # consoles are meant to be transient. (mdragon)
        session.query(models.Console).\
                filter_by(id=console_id).\
                delete()


def console_get_by_pool_instance(context, pool_id, instance_id):
    session = get_session()
    result = session.query(models.Console).\
                   filter_by(pool_id=pool_id).\
                   filter_by(instance_id=instance_id).\
                   options(joinedload('pool')).\
                   first()
    if not result:
        raise exception.ConsoleNotFoundInPoolForInstance(pool_id=pool_id,
                                                 instance_id=instance_id)
    return result


def console_get_all_by_instance(context, instance_id):
    session = get_session()
    results = session.query(models.Console).\
                   filter_by(instance_id=instance_id).\
                   options(joinedload('pool')).\
                   all()
    return results


def console_get(context, console_id, instance_id=None):
    session = get_session()
    query = session.query(models.Console).\
                    filter_by(id=console_id)
    if instance_id:
        query = query.filter_by(instance_id=instance_id)
    result = query.options(joinedload('pool')).first()
    if not result:
        if instance_id:
            raise exception.ConsoleNotFoundForInstance(console_id=console_id,
                                                       instance_id=instance_id)
        else:
            raise exception.ConsoleNotFound(console_id=console_id)
    return result


    ##################


@require_admin_context
def instance_type_create(_context, values):
    """Create a new instance type. In order to pass in extra specs,
    the values dict should contain a 'extra_specs' key/value pair:

    {'extra_specs' : {'k1': 'v1', 'k2': 'v2', ...}}

    """
    try:
        specs = values.get('extra_specs')
        specs_refs = []
        if specs:
            for k, v in specs.iteritems():
                specs_ref = models.InstanceTypeExtraSpecs()
                specs_ref['key'] = k
                specs_ref['value'] = v
                specs_refs.append(specs_ref)
        values['extra_specs'] = specs_refs
        instance_type_ref = models.InstanceTypes()
        instance_type_ref.update(values)
        instance_type_ref.save()
    except Exception, e:
        raise exception.DBError(e)
    return instance_type_ref


def _dict_with_extra_specs(inst_type_query):
    """Takes an instance type query returned by sqlalchemy
    and returns it as a dictionary, converting the extra_specs
    entry from a list of dicts:

    'extra_specs' : [{'key': 'k1', 'value': 'v1', ...}, ...]

    to a single dict:

    'extra_specs' : {'k1': 'v1'}

    """
    inst_type_dict = dict(inst_type_query)
    extra_specs = dict([(x['key'], x['value']) for x in \
                        inst_type_query['extra_specs']])
    inst_type_dict['extra_specs'] = extra_specs
    return inst_type_dict


@require_context
def instance_type_get_all(context, inactive=False):
    """
    Returns a dict describing all instance_types with name as key.
    """
    session = get_session()
    if inactive:
        inst_types = session.query(models.InstanceTypes).\
                        options(joinedload('extra_specs')).\
                        order_by("name").\
                        all()
    else:
        inst_types = session.query(models.InstanceTypes).\
                        options(joinedload('extra_specs')).\
                        filter_by(deleted=False).\
                        order_by("name").\
                        all()
    inst_dict = {}
    if inst_types:
        for i in inst_types:
            inst_dict[i['name']] = _dict_with_extra_specs(i)
    return inst_dict


@require_context
def instance_type_get(context, id):
    """Returns a dict describing specific instance_type"""
    session = get_session()
    inst_type = session.query(models.InstanceTypes).\
                    options(joinedload('extra_specs')).\
                    filter_by(id=id).\
                    first()

    if not inst_type:
        raise exception.InstanceTypeNotFound(instance_type=id)
    else:
        return _dict_with_extra_specs(inst_type)


@require_context
def instance_type_get_by_name(context, name):
    """Returns a dict describing specific instance_type"""
    session = get_session()
    inst_type = session.query(models.InstanceTypes).\
                    options(joinedload('extra_specs')).\
                    filter_by(name=name).\
                    first()
    if not inst_type:
        raise exception.InstanceTypeNotFoundByName(instance_type_name=name)
    else:
        return _dict_with_extra_specs(inst_type)


@require_context
def instance_type_get_by_flavor_id(context, id):
    """Returns a dict describing specific flavor_id"""
    session = get_session()
    inst_type = session.query(models.InstanceTypes).\
                                    options(joinedload('extra_specs')).\
                                    filter_by(flavorid=int(id)).\
                                    first()
    if not inst_type:
        raise exception.FlavorNotFound(flavor_id=id)
    else:
        return _dict_with_extra_specs(inst_type)


@require_admin_context
def instance_type_destroy(context, name):
    """ Marks specific instance_type as deleted"""
    session = get_session()
    instance_type_ref = session.query(models.InstanceTypes).\
                                      filter_by(name=name)
    records = instance_type_ref.update(dict(deleted=True))
    if records == 0:
        raise exception.InstanceTypeNotFoundByName(instance_type_name=name)
    else:
        return instance_type_ref


@require_admin_context
def instance_type_purge(context, name):
    """ Removes specific instance_type from DB
        Usually instance_type_destroy should be used
    """
    session = get_session()
    instance_type_ref = session.query(models.InstanceTypes).\
                                      filter_by(name=name)
    records = instance_type_ref.delete()
    if records == 0:
        raise exception.InstanceTypeNotFoundByName(instance_type_name=name)
    else:
        return instance_type_ref


####################


@require_admin_context
def zone_create(context, values):
    zone = models.Zone()
    zone.update(values)
    zone.save()
    return zone


@require_admin_context
def zone_update(context, zone_id, values):
    session = get_session()
    zone = session.query(models.Zone).filter_by(id=zone_id).first()
    if not zone:
        raise exception.ZoneNotFound(zone_id=zone_id)
    zone.update(values)
    zone.save(session=session)
    return zone


@require_admin_context
def zone_delete(context, zone_id):
    session = get_session()
    with session.begin():
        session.query(models.Zone).\
                filter_by(id=zone_id).\
                delete()


@require_admin_context
def zone_get(context, zone_id):
    session = get_session()
    result = session.query(models.Zone).filter_by(id=zone_id).first()
    if not result:
        raise exception.ZoneNotFound(zone_id=zone_id)
    return result


@require_admin_context
def zone_get_all(context):
    session = get_session()
    return session.query(models.Zone).all()


####################


@require_context
@require_instance_exists
def instance_metadata_get(context, instance_id):
    session = get_session()

    meta_results = session.query(models.InstanceMetadata).\
                    filter_by(instance_id=instance_id).\
                    filter_by(deleted=False).\
                    all()

    meta_dict = {}
    for i in meta_results:
        meta_dict[i['key']] = i['value']
    return meta_dict


@require_context
@require_instance_exists
def instance_metadata_delete(context, instance_id, key):
    session = get_session()
    session.query(models.InstanceMetadata).\
        filter_by(instance_id=instance_id).\
        filter_by(key=key).\
        filter_by(deleted=False).\
        update({'deleted': True,
                'deleted_at': utils.utcnow(),
                'updated_at': literal_column('updated_at')})


@require_context
@require_instance_exists
def instance_metadata_delete_all(context, instance_id):
    session = get_session()
    session.query(models.InstanceMetadata).\
        filter_by(instance_id=instance_id).\
        filter_by(deleted=False).\
        update({'deleted': True,
                'deleted_at': utils.utcnow(),
                'updated_at': literal_column('updated_at')})


@require_context
@require_instance_exists
def instance_metadata_get_item(context, instance_id, key):
    session = get_session()

    meta_result = session.query(models.InstanceMetadata).\
                    filter_by(instance_id=instance_id).\
                    filter_by(key=key).\
                    filter_by(deleted=False).\
                    first()

    if not meta_result:
        raise exception.InstanceMetadataNotFound(metadata_key=key,
                                                 instance_id=instance_id)
    return meta_result


@require_context
@require_instance_exists
def instance_metadata_update_or_create(context, instance_id, metadata):
    session = get_session()

    original_metadata = instance_metadata_get(context, instance_id)

    meta_ref = None
    for key, value in metadata.iteritems():
        try:
            meta_ref = instance_metadata_get_item(context, instance_id, key,
                                                        session)
        except:
            meta_ref = models.InstanceMetadata()
        meta_ref.update({"key": key, "value": value,
                            "instance_id": instance_id,
                            "deleted": False})
        meta_ref.save(session=session)

    return metadata


####################


@require_admin_context
def agent_build_create(context, values):
    agent_build_ref = models.AgentBuild()
    agent_build_ref.update(values)
    agent_build_ref.save()
    return agent_build_ref


@require_admin_context
def agent_build_get_by_triple(context, hypervisor, os, architecture,
                              session=None):
    if not session:
        session = get_session()
    return session.query(models.AgentBuild).\
                   filter_by(hypervisor=hypervisor).\
                   filter_by(os=os).\
                   filter_by(architecture=architecture).\
                   filter_by(deleted=False).\
                   first()


@require_admin_context
def agent_build_get_all(context):
    session = get_session()
    return session.query(models.AgentBuild).\
                   filter_by(deleted=False).\
                   all()


@require_admin_context
def agent_build_destroy(context, agent_build_id):
    session = get_session()
    with session.begin():
        session.query(models.AgentBuild).\
                filter_by(id=agent_build_id).\
                update({'deleted': True,
                        'deleted_at': utils.utcnow(),
                        'updated_at': literal_column('updated_at')})


@require_admin_context
def agent_build_update(context, agent_build_id, values):
    session = get_session()
    with session.begin():
        agent_build_ref = session.query(models.AgentBuild).\
                   filter_by(id=agent_build_id). \
                   first()
        agent_build_ref.update(values)
        agent_build_ref.save(session=session)


####################


@require_context
def instance_type_extra_specs_get(context, instance_type_id):
    session = get_session()

    spec_results = session.query(models.InstanceTypeExtraSpecs).\
                    filter_by(instance_type_id=instance_type_id).\
                    filter_by(deleted=False).\
                    all()

    spec_dict = {}
    for i in spec_results:
        spec_dict[i['key']] = i['value']
    return spec_dict


@require_context
def instance_type_extra_specs_delete(context, instance_type_id, key):
    session = get_session()
    session.query(models.InstanceTypeExtraSpecs).\
        filter_by(instance_type_id=instance_type_id).\
        filter_by(key=key).\
        filter_by(deleted=False).\
        update({'deleted': True,
                'deleted_at': utils.utcnow(),
                'updated_at': literal_column('updated_at')})


@require_context
def instance_type_extra_specs_get_item(context, instance_type_id, key):
    session = get_session()

    spec_result = session.query(models.InstanceTypeExtraSpecs).\
                    filter_by(instance_type_id=instance_type_id).\
                    filter_by(key=key).\
                    filter_by(deleted=False).\
                    first()

    if not spec_result:
        raise exception.\
           InstanceTypeExtraSpecsNotFound(extra_specs_key=key,
                                        instance_type_id=instance_type_id)
    return spec_result


@require_context
def instance_type_extra_specs_update_or_create(context, instance_type_id,
                                               specs):
    session = get_session()
    spec_ref = None
    for key, value in specs.iteritems():
        try:
            spec_ref = instance_type_extra_specs_get_item(context,
                                                          instance_type_id,
                                                          key,
                                                          session)
        except:
            spec_ref = models.InstanceTypeExtraSpecs()
        spec_ref.update({"key": key, "value": value,
                         "instance_type_id": instance_type_id,
                         "deleted": 0})
        spec_ref.save(session=session)
    return specs<|MERGE_RESOLUTION|>--- conflicted
+++ resolved
@@ -827,7 +827,6 @@
 
 
 @require_context
-<<<<<<< HEAD
 def fixed_ip_get_by_instance_for_network(context, instance_id, bridge_name):
     session = get_session()
     rv = session.query(models.FixedIp).\
@@ -839,7 +838,9 @@
                  all()
     if not rv:
         raise exception.FixedIpNotFoundForInstance(instance_id=instance_id)
-=======
+
+
+@require_context
 def fixed_ip_get_by_network_host(context, network_id, host):
     session = get_session()
     rv = session.query(models.FixedIp).\
@@ -850,7 +851,6 @@
     if not rv:
         raise exception.FixedIpNotFoundForNetworkHost(network_id=network_id,
                                                       host=host)
->>>>>>> b031b4d4
     return rv
 
 
