# vim: tabstop=4 shiftwidth=4 softtabstop=4

# Copyright (c) 2011 Citrix Systems, Inc.
#
#    Licensed under the Apache License, Version 2.0 (the "License"); you may
#    not use this file except in compliance with the License. You may obtain
#    a copy of the License at
#
#         http://www.apache.org/licenses/LICENSE-2.0
#
#    Unless required by applicable law or agreed to in writing, software
#    distributed under the License is distributed on an "AS IS" BASIS, WITHOUT
#    WARRANTIES OR CONDITIONS OF ANY KIND, either express or implied. See the
#    License for the specific language governing permissions and limitations
#    under the License.

import StringIO

<<<<<<< HEAD
from nova import exception
=======
>>>>>>> a8e8d263
from nova.image import glance


def stubout_glance_client(stubs):
    def fake_get_glance_client(context, image_href):
        image_id = int(str(image_href).split('/')[-1])
        return (FakeGlance('foo'), image_id)
    stubs.Set(glance, 'get_glance_client', fake_get_glance_client)


class FakeGlance(object):
    IMAGE_MACHINE = 1
    IMAGE_KERNEL = 2
    IMAGE_RAMDISK = 3
    IMAGE_RAW = 4
    IMAGE_VHD = 5
    IMAGE_ISO = 6

    IMAGE_FIXTURES = {
        IMAGE_MACHINE: {
            'image_meta': {'name': 'fakemachine', 'size': 0,
                           'disk_format': 'ami',
                           'container_format': 'ami'},
            'image_data': StringIO.StringIO('')},
        IMAGE_KERNEL: {
            'image_meta': {'name': 'fakekernel', 'size': 0,
                           'disk_format': 'aki',
                           'container_format': 'aki'},
            'image_data': StringIO.StringIO('')},
        IMAGE_RAMDISK: {
            'image_meta': {'name': 'fakeramdisk', 'size': 0,
                           'disk_format': 'ari',
                           'container_format': 'ari'},
            'image_data': StringIO.StringIO('')},
        IMAGE_RAW: {
            'image_meta': {'name': 'fakeraw', 'size': 0,
                           'disk_format': 'raw',
                           'container_format': 'bare'},
            'image_data': StringIO.StringIO('')},
        IMAGE_VHD: {
            'image_meta': {'name': 'fakevhd', 'size': 0,
                           'disk_format': 'vhd',
                           'container_format': 'ovf'},
            'image_data': StringIO.StringIO('')},
        IMAGE_ISO: {
            'image_meta': {'name': 'fakeiso', 'size': 0,
                           'disk_format': 'iso',
                           'container_format': 'bare'},
            'image_data': StringIO.StringIO('')}}

    def __init__(self, host, port=None, use_ssl=False, auth_tok=None):
        pass

    def set_auth_token(self, auth_tok):
        pass

    def get_image_meta(self, image_id):
        return self.IMAGE_FIXTURES[int(image_id)]['image_meta']

    def get_image(self, image_id):
        image = self.IMAGE_FIXTURES[int(image_id)]
        return image['image_meta'], image['image_data']


NOW_GLANCE_FORMAT = "2010-10-11T10:30:22"


class StubGlanceClient(object):

    def __init__(self, images=None):
        self.images = []
        _images = images or []
        map(lambda image: self.add_image(image, None), _images)

    def set_auth_token(self, auth_tok):
        pass

    def get_image_meta(self, image_id):
        for image in self.images:
            if image['id'] == str(image_id):
                return image
        raise exception.ImageNotFound(image_id=image_id)

    #TODO(bcwaldon): implement filters
    def get_images_detailed(self, filters=None, marker=None, limit=3):
        if marker is None:
            index = 0
        else:
            for index, image in enumerate(self.images):
                if image['id'] == str(marker):
                    index += 1
                    break

        return self.images[index:index + limit]

    def get_image(self, image_id):
        return self.get_image_meta(image_id), []

    def add_image(self, metadata, data):
        metadata['created_at'] = NOW_GLANCE_FORMAT
        metadata['updated_at'] = NOW_GLANCE_FORMAT

        self.images.append(metadata)

        try:
            image_id = str(metadata['id'])
        except KeyError:
            # auto-generate an id if one wasn't provided
            image_id = str(len(self.images))

        self.images[-1]['id'] = image_id

        return self.images[-1]

    def update_image(self, image_id, metadata, data):
        for i, image in enumerate(self.images):
            if image['id'] == str(image_id):
                if 'id' in metadata:
                    metadata['id'] = str(metadata['id'])
                self.images[i].update(metadata)
                return self.images[i]
        raise exception.ImageNotFound(image_id=image_id)

    def delete_image(self, image_id):
        for i, image in enumerate(self.images):
            if image['id'] == image_id:
                del self.images[i]
                return
        raise exception.ImageNotFound(image_id=image_id)<|MERGE_RESOLUTION|>--- conflicted
+++ resolved
@@ -16,10 +16,6 @@
 
 import StringIO
 
-<<<<<<< HEAD
-from nova import exception
-=======
->>>>>>> a8e8d263
 from nova.image import glance
 
 
@@ -81,71 +77,4 @@
 
     def get_image(self, image_id):
         image = self.IMAGE_FIXTURES[int(image_id)]
-        return image['image_meta'], image['image_data']
-
-
-NOW_GLANCE_FORMAT = "2010-10-11T10:30:22"
-
-
-class StubGlanceClient(object):
-
-    def __init__(self, images=None):
-        self.images = []
-        _images = images or []
-        map(lambda image: self.add_image(image, None), _images)
-
-    def set_auth_token(self, auth_tok):
-        pass
-
-    def get_image_meta(self, image_id):
-        for image in self.images:
-            if image['id'] == str(image_id):
-                return image
-        raise exception.ImageNotFound(image_id=image_id)
-
-    #TODO(bcwaldon): implement filters
-    def get_images_detailed(self, filters=None, marker=None, limit=3):
-        if marker is None:
-            index = 0
-        else:
-            for index, image in enumerate(self.images):
-                if image['id'] == str(marker):
-                    index += 1
-                    break
-
-        return self.images[index:index + limit]
-
-    def get_image(self, image_id):
-        return self.get_image_meta(image_id), []
-
-    def add_image(self, metadata, data):
-        metadata['created_at'] = NOW_GLANCE_FORMAT
-        metadata['updated_at'] = NOW_GLANCE_FORMAT
-
-        self.images.append(metadata)
-
-        try:
-            image_id = str(metadata['id'])
-        except KeyError:
-            # auto-generate an id if one wasn't provided
-            image_id = str(len(self.images))
-
-        self.images[-1]['id'] = image_id
-
-        return self.images[-1]
-
-    def update_image(self, image_id, metadata, data):
-        for i, image in enumerate(self.images):
-            if image['id'] == str(image_id):
-                if 'id' in metadata:
-                    metadata['id'] = str(metadata['id'])
-                self.images[i].update(metadata)
-                return self.images[i]
-        raise exception.ImageNotFound(image_id=image_id)
-
-    def delete_image(self, image_id):
-        for i, image in enumerate(self.images):
-            if image['id'] == image_id:
-                del self.images[i]
-                return
-        raise exception.ImageNotFound(image_id=image_id)+        return image['image_meta'], image['image_data']