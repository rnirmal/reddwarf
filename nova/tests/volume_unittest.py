--- conflicted
+++ resolved
@@ -85,11 +85,7 @@
 
     @defer.inlineCallbacks
     def test_too_many_volumes(self):
-<<<<<<< HEAD
-        """Ensure that NoMoreBlades is raised when we run out of volumes."""
-=======
-        """Ensure that NoMoreTargets is raised when we run out of volumes"""
->>>>>>> fb53f764
+        """Ensure that NoMoreTargets is raised when we run out of volumes."""
         vols = []
         total_slots = FLAGS.iscsi_num_targets
         for _index in xrange(total_slots):
@@ -154,23 +150,13 @@
         db.instance_destroy(self.context, instance_id)
 
     @defer.inlineCallbacks
-<<<<<<< HEAD
-    def test_concurrent_volumes_get_different_blades(self):
-        """Ensure multiple concurrent volumes get different blades."""
-
-=======
     def test_concurrent_volumes_get_different_targets(self):
-        """Ensure multiple concurrent volumes get different targets"""
->>>>>>> fb53f764
+        """Ensure multiple concurrent volumes get different targets."""
         volume_ids = []
         targets = []
 
         def _check(volume_id):
-<<<<<<< HEAD
-            """Make sure blades aren't duplicated."""
-=======
-            """Make sure targets aren't duplicated"""
->>>>>>> fb53f764
+            """Make sure targets aren't duplicated."""
             volume_ids.append(volume_id)
             admin_context = context.get_admin_context()
             iscsi_target = db.volume_get_iscsi_target_num(admin_context,
