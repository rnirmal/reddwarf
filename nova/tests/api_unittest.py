# vim: tabstop=4 shiftwidth=4 softtabstop=4

# Copyright 2010 United States Government as represented by the
# Administrator of the National Aeronautics and Space Administration.
# All Rights Reserved.
#
#    Licensed under the Apache License, Version 2.0 (the "License"); you may
#    not use this file except in compliance with the License. You may obtain
#    a copy of the License at
#
#         http://www.apache.org/licenses/LICENSE-2.0
#
#    Unless required by applicable law or agreed to in writing, software
#    distributed under the License is distributed on an "AS IS" BASIS, WITHOUT
#    WARRANTIES OR CONDITIONS OF ANY KIND, either express or implied. See the
#    License for the specific language governing permissions and limitations
#    under the License.

"""Unit tests for the API endpoint"""

import boto
from boto.ec2 import regioninfo
import httplib
import random
import StringIO
import webob

from nova import test
from nova.auth import manager
<<<<<<< HEAD
from nova import api
=======
from nova.endpoint import api
from nova.endpoint import cloud


FLAGS = flags.FLAGS


# NOTE(termie): These are a bunch of helper methods and classes to short
#               circuit boto calls and feed them into our tornado handlers,
#               it's pretty damn circuitous so apologies if you have to fix
#               a bug in it
# NOTE(jaypipes) The pylint disables here are for R0913 (too many args) which
#                isn't controllable since boto's HTTPRequest needs that many
#                args, and for the version-differentiated import of tornado's
#                httputil.
# NOTE(jaypipes): The disable-msg=E1101 and E1103 below is because pylint is
#                 unable to introspect the deferred's return value properly

def boto_to_tornado(method, path, headers, data, # pylint: disable-msg=R0913
                    host, connection=None):
    """ translate boto requests into tornado requests

    connection should be a FakeTornadoHttpConnection instance
    """
    try:
        headers = httpserver.HTTPHeaders()
    except AttributeError:
        from tornado import httputil # pylint: disable-msg=E0611
        headers = httputil.HTTPHeaders()
    for k, v in headers.iteritems():
        headers[k] = v

    req = httpserver.HTTPRequest(method=method,
                                 uri=path,
                                 headers=headers,
                                 body=data,
                                 host=host,
                                 remote_ip='127.0.0.1',
                                 connection=connection)
    return req


def raw_to_httpresponse(response_string):
    """translate a raw tornado http response into an httplib.HTTPResponse"""
    sock = FakeHttplibSocket(response_string)
    resp = httplib.HTTPResponse(sock)
    resp.begin()
    return resp
>>>>>>> ce0a9b7b


class FakeHttplibSocket(object):
    """a fake socket implementation for httplib.HTTPResponse, trivial"""
    def __init__(self, response_string):
        self._buffer = StringIO.StringIO(response_string)

    def makefile(self, _mode, _other):
        """Returns the socket's internal buffer"""
        return self._buffer


class FakeHttplibConnection(object):
    """A fake httplib.HTTPConnection for boto to use

    requests made via this connection actually get translated and routed into
    our WSGI app, we then wait for the response and turn it back into
    the httplib.HTTPResponse that boto expects.
    """
    def __init__(self, app, host, is_secure=False):
        self.app = app
        self.host = host

    def request(self, method, path, data, headers):
        req = webob.Request.blank(path)
        req.method = method
        req.body = data
        req.headers = headers
        req.headers['Accept'] = 'text/html'
        req.host = self.host
        # Call the WSGI app, get the HTTP response
        resp = str(req.get_response(self.app))
        # For some reason, the response doesn't have "HTTP/1.0 " prepended; I
        # guess that's a function the web server usually provides.
        resp = "HTTP/1.0 %s" % resp
        sock = FakeHttplibSocket(resp)
        self.http_response = httplib.HTTPResponse(sock)
        self.http_response.begin()

    def getresponse(self):
        return self.http_response

    def close(self):
        """Required for compatibility with boto/tornado"""
        pass


class ApiEc2TestCase(test.BaseTestCase):
    """Unit test for the cloud controller on an EC2 API"""
    def setUp(self): # pylint: disable-msg=C0103,C0111
        super(ApiEc2TestCase, self).setUp()

        self.manager = manager.AuthManager()

        self.host = '127.0.0.1'

        self.app = api.API()
        self.ec2 = boto.connect_ec2(
                aws_access_key_id='fake',
                aws_secret_access_key='fake',
                is_secure=False,
                region=regioninfo.RegionInfo(None, 'test', self.host),
                port=8773,
                path='/services/Cloud')

        self.mox.StubOutWithMock(self.ec2, 'new_http_connection')

    def expect_http(self, host=None, is_secure=False):
        """Returns a new EC2 connection"""
        http = FakeHttplibConnection(
                self.app, '%s:8773' % (self.host), False)
        # pylint: disable-msg=E1103
        self.ec2.new_http_connection(host, is_secure).AndReturn(http)
        return http

    def test_describe_instances(self):
        """Test that, after creating a user and a project, the describe
        instances call to the API works properly"""
        self.expect_http()
        self.mox.ReplayAll()
        user = self.manager.create_user('fake', 'fake', 'fake')
        project = self.manager.create_project('fake', 'fake', 'fake')
        self.assertEqual(self.ec2.get_all_instances(), [])
        self.manager.delete_project(project)
        self.manager.delete_user(user)


    def test_get_all_key_pairs(self):
        """Test that, after creating a user and project and generating
         a key pair, that the API call to list key pairs works properly"""
        self.expect_http()
        self.mox.ReplayAll()
        keyname = "".join(random.choice("sdiuisudfsdcnpaqwertasd") \
                          for x in range(random.randint(4, 8)))
        user = self.manager.create_user('fake', 'fake', 'fake')
        project = self.manager.create_project('fake', 'fake', 'fake')
        # NOTE(vish): create depends on pool, so call helper directly
        cloud._gen_key(None, user.id, keyname)

        rv = self.ec2.get_all_key_pairs()
        results = [k for k in rv if k.name == keyname]
        self.assertEquals(len(results), 1)
        self.manager.delete_project(project)
        self.manager.delete_user(user)<|MERGE_RESOLUTION|>--- conflicted
+++ resolved
@@ -27,58 +27,7 @@
 
 from nova import test
 from nova.auth import manager
-<<<<<<< HEAD
 from nova import api
-=======
-from nova.endpoint import api
-from nova.endpoint import cloud
-
-
-FLAGS = flags.FLAGS
-
-
-# NOTE(termie): These are a bunch of helper methods and classes to short
-#               circuit boto calls and feed them into our tornado handlers,
-#               it's pretty damn circuitous so apologies if you have to fix
-#               a bug in it
-# NOTE(jaypipes) The pylint disables here are for R0913 (too many args) which
-#                isn't controllable since boto's HTTPRequest needs that many
-#                args, and for the version-differentiated import of tornado's
-#                httputil.
-# NOTE(jaypipes): The disable-msg=E1101 and E1103 below is because pylint is
-#                 unable to introspect the deferred's return value properly
-
-def boto_to_tornado(method, path, headers, data, # pylint: disable-msg=R0913
-                    host, connection=None):
-    """ translate boto requests into tornado requests
-
-    connection should be a FakeTornadoHttpConnection instance
-    """
-    try:
-        headers = httpserver.HTTPHeaders()
-    except AttributeError:
-        from tornado import httputil # pylint: disable-msg=E0611
-        headers = httputil.HTTPHeaders()
-    for k, v in headers.iteritems():
-        headers[k] = v
-
-    req = httpserver.HTTPRequest(method=method,
-                                 uri=path,
-                                 headers=headers,
-                                 body=data,
-                                 host=host,
-                                 remote_ip='127.0.0.1',
-                                 connection=connection)
-    return req
-
-
-def raw_to_httpresponse(response_string):
-    """translate a raw tornado http response into an httplib.HTTPResponse"""
-    sock = FakeHttplibSocket(response_string)
-    resp = httplib.HTTPResponse(sock)
-    resp.begin()
-    return resp
->>>>>>> ce0a9b7b
 
 
 class FakeHttplibSocket(object):
