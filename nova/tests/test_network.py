# vim: tabstop=4 shiftwidth=4 softtabstop=4

# Copyright 2011 Rackspace
# All Rights Reserved.
#
# Licensed under the Apache License, Version 2.0 (the "License"); you may
# not use this file except in compliance with the License. You may obtain
# a copy of the License at
#
#      http://www.apache.org/licenses/LICENSE-2.0
#
# Unless required by applicable law or agreed to in writing, software
# distributed under the License is distributed on an "AS IS" BASIS, WITHOUT
# WARRANTIES OR CONDITIONS OF ANY KIND, either express or implied. See the
# License for the specific language governing permissions and limitations
# under the License.
import mox

from nova import context
from nova import db
from nova import exception
from nova import log as logging
from nova import test
from nova.network import manager as network_manager
from nova.tests import fake_network


LOG = logging.getLogger('nova.tests.network')


HOST = "testhost"


class FakeModel(dict):
    """Represent a model from the db"""
    def __init__(self, *args, **kwargs):
        self.update(kwargs)

        def __getattr__(self, name):
            return self[name]


networks = [{'id': 0,
             'uuid': "aaaaaaaa-aaaa-aaaa-aaaa-aaaaaaaaaaaa",
             'label': 'test0',
             'injected': False,
             'multi_host': False,
             'cidr': '192.168.0.0/24',
             'cidr_v6': '2001:db8::/64',
             'gateway_v6': '2001:db8::1',
             'netmask_v6': '64',
             'netmask': '255.255.255.0',
             'bridge': 'fa0',
             'bridge_interface': 'fake_fa0',
             'gateway': '192.168.0.1',
             'broadcast': '192.168.0.255',
             'dns1': '192.168.0.1',
             'dns2': '192.168.0.2',
             'vlan': None,
             'host': HOST,
             'project_id': 'fake_project',
             'vpn_public_address': '192.168.0.2'},
            {'id': 1,
             'uuid': "bbbbbbbb-bbbb-bbbb-bbbb-bbbbbbbbbbbb",
             'label': 'test1',
             'injected': False,
             'multi_host': False,
             'cidr': '192.168.1.0/24',
             'cidr_v6': '2001:db9::/64',
             'gateway_v6': '2001:db9::1',
             'netmask_v6': '64',
             'netmask': '255.255.255.0',
             'bridge': 'fa1',
             'bridge_interface': 'fake_fa1',
             'gateway': '192.168.1.1',
             'broadcast': '192.168.1.255',
             'dns1': '192.168.0.1',
             'dns2': '192.168.0.2',
             'vlan': None,
             'host': HOST,
             'project_id': 'fake_project',
             'vpn_public_address': '192.168.1.2'}]


fixed_ips = [{'id': 0,
              'network_id': 0,
              'address': '192.168.0.100',
              'instance_id': 0,
              'allocated': False,
              'virtual_interface_id': 0,
              'floating_ips': []},
             {'id': 0,
              'network_id': 1,
              'address': '192.168.1.100',
              'instance_id': 0,
              'allocated': False,
              'virtual_interface_id': 0,
              'floating_ips': []}]


flavor = {'id': 0,
          'rxtx_cap': 3}


floating_ip_fields = {'id': 0,
                      'address': '192.168.10.100',
                      'fixed_ip_id': 0,
                      'project_id': None,
                      'auto_assigned': False}

vifs = [{'id': 0,
         'address': 'DE:AD:BE:EF:00:00',
         'uuid': '00000000-0000-0000-0000-0000000000000000',
         'network_id': 0,
         'network': FakeModel(**networks[0]),
         'instance_id': 0},
        {'id': 1,
         'address': 'DE:AD:BE:EF:00:01',
         'uuid': '00000000-0000-0000-0000-0000000000000001',
         'network_id': 1,
         'network': FakeModel(**networks[1]),
         'instance_id': 0},
        {'id': 2,
         'address': 'DE:AD:BE:EF:00:02',
         'uuid': '00000000-0000-0000-0000-0000000000000002',
         'network_id': 2,
         'network': None,
         'instance_id': 0}]


class FlatNetworkTestCase(test.TestCase):
    def setUp(self):
        super(FlatNetworkTestCase, self).setUp()
        self.network = network_manager.FlatManager(host=HOST)
        self.network.db = db
        self.context = context.RequestContext('testuser', 'testproject',
                                              is_admin=False)

    def test_get_instance_nw_info(self):
        fake_get_instance_nw_info = fake_network.fake_get_instance_nw_info

        nw_info = fake_get_instance_nw_info(self.stubs, 0, 2)
        self.assertFalse(nw_info)

        for i, (nw, info) in enumerate(nw_info):
            check = {'bridge': 'fake_br%d' % i,
                     'cidr': '192.168.%s.0/24' % i,
                     'cidr_v6': '2001:db8:0:%x::/64' % i,
                     'id': i,
                     'multi_host': False,
                     'injected': False,
                     'bridge_interface': 'fake_eth%d' % i,
                     'vlan': None}

            self.assertDictMatch(nw, check)

            check = {'broadcast': '192.168.%d.255' % i,
                     'dhcp_server': '192.168.%d.1' % i,
                     'dns': ['192.168.%d.3' % n, '192.168.%d.4' % n],
                     'gateway': '192.168.%d.1' % i,
                     'gateway6': '2001:db8:0:%x::1' % i,
                     'ip6s': 'DONTCARE',
                     'ips': 'DONTCARE',
                     'label': 'test%d' % i,
                     'mac': 'DE:AD:BE:EF:00:%02x' % i,
                     'vif_uuid':
                        '00000000-0000-0000-0000-00000000000000%02d' % i,
                     'rxtx_cap': 3,
                     'should_create_vlan': False,
                     'should_create_bridge': False}
            self.assertDictMatch(info, check)

            check = [{'enabled': 'DONTCARE',
                      'ip': '2001:db8::dcad:beff:feef:%s' % i,
                      'netmask': '64'}]
            self.assertDictListMatch(info['ip6s'], check)

            num_fixed_ips = len(info['ips'])
            check = [{'enabled': 'DONTCARE',
                      'ip': '192.168.%d.1%02d' % (i, ip_num),
                      'netmask': '255.255.255.0'}
                      for ip_num in xrange(num_fixed_ips)]
            self.assertDictListMatch(info['ips'], check)

    def test_validate_networks(self):
        self.mox.StubOutWithMock(db, 'network_get_all_by_uuids')
        self.mox.StubOutWithMock(db, "fixed_ip_get_by_address")

        requested_networks = [("bbbbbbbb-bbbb-bbbb-bbbb-bbbbbbbbbbbb",
                               "192.168.1.100")]
        db.network_get_all_by_uuids(mox.IgnoreArg(),
                                mox.IgnoreArg()).AndReturn(networks)

        fixed_ips[1]['network'] = FakeModel(**networks[1])
        fixed_ips[1]['instance'] = None
        db.fixed_ip_get_by_address(mox.IgnoreArg(),
                                    mox.IgnoreArg()).AndReturn(fixed_ips[1])

        self.mox.ReplayAll()
        self.network.validate_networks(self.context, requested_networks)

    def test_validate_networks_none_requested_networks(self):
        self.network.validate_networks(self.context, None)

    def test_validate_networks_empty_requested_networks(self):
        requested_networks = []
        self.mox.ReplayAll()

        self.network.validate_networks(self.context, requested_networks)

    def test_validate_networks_invalid_fixed_ip(self):
        self.mox.StubOutWithMock(db, 'network_get_all_by_uuids')
        requested_networks = [(1, "192.168.0.100.1")]
        db.network_get_all_by_uuids(mox.IgnoreArg(),
                                mox.IgnoreArg()).AndReturn(networks)
        self.mox.ReplayAll()

        self.assertRaises(exception.FixedIpInvalid,
                          self.network.validate_networks, None,
                          requested_networks)

    def test_validate_networks_empty_fixed_ip(self):
        self.mox.StubOutWithMock(db, 'network_get_all_by_uuids')

        requested_networks = [(1, "")]
        db.network_get_all_by_uuids(mox.IgnoreArg(),
                                mox.IgnoreArg()).AndReturn(networks)
        self.mox.ReplayAll()

        self.assertRaises(exception.FixedIpInvalid,
                          self.network.validate_networks,
                          None, requested_networks)

    def test_validate_networks_none_fixed_ip(self):
        self.mox.StubOutWithMock(db, 'network_get_all_by_uuids')

        requested_networks = [(1, None)]
        db.network_get_all_by_uuids(mox.IgnoreArg(),
                                    mox.IgnoreArg()).AndReturn(networks)
        self.mox.ReplayAll()

        self.network.validate_networks(None, requested_networks)

    def test_add_fixed_ip_instance_without_vpn_requested_networks(self):
        self.mox.StubOutWithMock(db, 'network_get')
        self.mox.StubOutWithMock(db, 'network_update')
        self.mox.StubOutWithMock(db, 'fixed_ip_associate_pool')
        self.mox.StubOutWithMock(db, 'instance_get')
        self.mox.StubOutWithMock(db,
                              'virtual_interface_get_by_instance_and_network')
        self.mox.StubOutWithMock(db, 'fixed_ip_update')

        db.fixed_ip_update(mox.IgnoreArg(),
                           mox.IgnoreArg(),
                           mox.IgnoreArg())
        db.virtual_interface_get_by_instance_and_network(mox.IgnoreArg(),
                mox.IgnoreArg(), mox.IgnoreArg()).AndReturn({'id': 0})

        db.instance_get(mox.IgnoreArg(),
                        mox.IgnoreArg()).AndReturn({'security_groups':
                                                             [{'id': 0}]})
        db.fixed_ip_associate_pool(mox.IgnoreArg(),
                                   mox.IgnoreArg(),
                                   mox.IgnoreArg()).AndReturn('192.168.0.101')
        db.network_get(mox.IgnoreArg(),
                       mox.IgnoreArg()).AndReturn(networks[0])
        db.network_update(mox.IgnoreArg(), mox.IgnoreArg(), mox.IgnoreArg())
        self.mox.ReplayAll()
        self.network.add_fixed_ip_to_instance(self.context, 1, HOST,
                                              networks[0]['id'])


class VlanNetworkTestCase(test.TestCase):
    def setUp(self):
        super(VlanNetworkTestCase, self).setUp()
        self.network = network_manager.VlanManager(host=HOST)
        self.network.db = db
        self.context = context.RequestContext('testuser', 'testproject',
                                              is_admin=False)

    def test_vpn_allocate_fixed_ip(self):
        self.mox.StubOutWithMock(db, 'fixed_ip_associate')
        self.mox.StubOutWithMock(db, 'fixed_ip_update')
        self.mox.StubOutWithMock(db,
                              'virtual_interface_get_by_instance_and_network')

        db.fixed_ip_associate(mox.IgnoreArg(),
                              mox.IgnoreArg(),
                              mox.IgnoreArg(),
                              reserved=True).AndReturn('192.168.0.1')
        db.fixed_ip_update(mox.IgnoreArg(),
                           mox.IgnoreArg(),
                           mox.IgnoreArg())
        db.virtual_interface_get_by_instance_and_network(mox.IgnoreArg(),
                mox.IgnoreArg(), mox.IgnoreArg()).AndReturn({'id': 0})
        self.mox.ReplayAll()

        network = dict(networks[0])
        network['vpn_private_address'] = '192.168.0.2'
        self.network.allocate_fixed_ip(None, 0, network, vpn=True)

    def test_allocate_fixed_ip(self):
        self.mox.StubOutWithMock(db, 'fixed_ip_associate_pool')
        self.mox.StubOutWithMock(db, 'fixed_ip_update')
        self.mox.StubOutWithMock(db,
                              'virtual_interface_get_by_instance_and_network')
        self.mox.StubOutWithMock(db, 'instance_get')

        db.instance_get(mox.IgnoreArg(),
                        mox.IgnoreArg()).AndReturn({'security_groups':
                                                             [{'id': 0}]})
        db.fixed_ip_associate_pool(mox.IgnoreArg(),
                                   mox.IgnoreArg(),
                                   mox.IgnoreArg()).AndReturn('192.168.0.1')
        db.fixed_ip_update(mox.IgnoreArg(),
                           mox.IgnoreArg(),
                           mox.IgnoreArg())
        db.virtual_interface_get_by_instance_and_network(mox.IgnoreArg(),
                mox.IgnoreArg(), mox.IgnoreArg()).AndReturn({'id': 0})
        self.mox.ReplayAll()

        network = dict(networks[0])
        network['vpn_private_address'] = '192.168.0.2'
        self.network.allocate_fixed_ip(self.context, 0, network)

    def test_create_networks_too_big(self):
        self.assertRaises(ValueError, self.network.create_networks, None,
                          num_networks=4094, vlan_start=1)

    def test_create_networks_too_many(self):
        self.assertRaises(ValueError, self.network.create_networks, None,
                          num_networks=100, vlan_start=1,
                          cidr='192.168.0.1/24', network_size=100)

    def test_validate_networks(self):
        self.mox.StubOutWithMock(db, 'network_get_all_by_uuids')
        self.mox.StubOutWithMock(db, "fixed_ip_get_by_address")

        requested_networks = [("bbbbbbbb-bbbb-bbbb-bbbb-bbbbbbbbbbbb",
                               "192.168.1.100")]
        db.network_get_all_by_uuids(mox.IgnoreArg(),
                                mox.IgnoreArg(),
                                mox.IgnoreArg()).AndReturn(networks)

        fixed_ips[1]['network'] = FakeModel(**networks[1])
        fixed_ips[1]['instance'] = None
        db.fixed_ip_get_by_address(mox.IgnoreArg(),
                                    mox.IgnoreArg()).AndReturn(fixed_ips[1])

        self.mox.ReplayAll()
        self.network.validate_networks(self.context, requested_networks)

    def test_validate_networks_none_requested_networks(self):
        self.network.validate_networks(self.context, None)

    def test_validate_networks_empty_requested_networks(self):
        requested_networks = []
        self.mox.ReplayAll()

        self.network.validate_networks(self.context, requested_networks)

    def test_validate_networks_invalid_fixed_ip(self):
        self.mox.StubOutWithMock(db, 'network_get_all_by_uuids')
        requested_networks = [(1, "192.168.0.100.1")]
        db.network_get_all_by_uuids(mox.IgnoreArg(),
                                mox.IgnoreArg(),
                                mox.IgnoreArg()).AndReturn(networks)
        self.mox.ReplayAll()

        self.assertRaises(exception.FixedIpInvalid,
                          self.network.validate_networks, self.context,
                          requested_networks)

    def test_validate_networks_empty_fixed_ip(self):
        self.mox.StubOutWithMock(db, 'network_get_all_by_uuids')

        requested_networks = [(1, "")]
        db.network_get_all_by_uuids(mox.IgnoreArg(),
                                mox.IgnoreArg(),
                                mox.IgnoreArg()).AndReturn(networks)
        self.mox.ReplayAll()

        self.assertRaises(exception.FixedIpInvalid,
                          self.network.validate_networks,
                          self.context, requested_networks)

    def test_validate_networks_none_fixed_ip(self):
        self.mox.StubOutWithMock(db, 'network_get_all_by_uuids')

        requested_networks = [(1, None)]
        db.network_get_all_by_uuids(mox.IgnoreArg(),
                                mox.IgnoreArg(),
                                mox.IgnoreArg()).AndReturn(networks)
        self.mox.ReplayAll()
        self.network.validate_networks(self.context, requested_networks)

    def test_cant_associate_associated_floating_ip(self):
        ctxt = context.RequestContext('testuser', 'testproject',
                                      is_admin=False)

        def fake_floating_ip_get_by_address(context, address):
            return {'address': '10.10.10.10',
                    'fixed_ip': {'address': '10.0.0.1'}}
        self.stubs.Set(self.network.db, 'floating_ip_get_by_address',
                                fake_floating_ip_get_by_address)

        self.assertRaises(exception.FloatingIpAlreadyInUse,
                          self.network.associate_floating_ip,
                          ctxt,
                          mox.IgnoreArg(),
                          mox.IgnoreArg())

    def test_add_fixed_ip_instance_without_vpn_requested_networks(self):
        self.mox.StubOutWithMock(db, 'network_get')
        self.mox.StubOutWithMock(db, 'fixed_ip_associate_pool')
        self.mox.StubOutWithMock(db, 'instance_get')
        self.mox.StubOutWithMock(db,
                              'virtual_interface_get_by_instance_and_network')
        self.mox.StubOutWithMock(db, 'fixed_ip_update')

        db.fixed_ip_update(mox.IgnoreArg(),
                           mox.IgnoreArg(),
                           mox.IgnoreArg())
        db.virtual_interface_get_by_instance_and_network(mox.IgnoreArg(),
                mox.IgnoreArg(), mox.IgnoreArg()).AndReturn({'id': 0})

        db.instance_get(mox.IgnoreArg(),
                        mox.IgnoreArg()).AndReturn({'security_groups':
                                                             [{'id': 0}]})
        db.fixed_ip_associate_pool(mox.IgnoreArg(),
                                   mox.IgnoreArg(),
                                   mox.IgnoreArg()).AndReturn('192.168.0.101')
        db.network_get(mox.IgnoreArg(),
                       mox.IgnoreArg()).AndReturn(networks[0])
        self.mox.ReplayAll()
        self.network.add_fixed_ip_to_instance(self.context, 1, HOST,
                                              networks[0]['id'])

    def test_ip_association_and_allocation_of_other_project(self):
        """Makes sure that we cannot deallocaate or disassociate
        a public ip of other project"""

        context1 = context.RequestContext('user', 'project1')
        context2 = context.RequestContext('user', 'project2')

        address = '1.2.3.4'
        float_addr = db.floating_ip_create(context1.elevated(),
                {'address': address,
                 'project_id': context1.project_id})

        instance = db.instance_create(context1,
                {'project_id': 'project1'})

        fix_addr = db.fixed_ip_associate_pool(context1.elevated(),
                1, instance['id'])

        # Associate the IP with non-admin user context
        self.assertRaises(exception.NotAuthorized,
                          self.network.associate_floating_ip,
                          context2,
                          float_addr,
                          fix_addr)

        # Deallocate address from other project
        self.assertRaises(exception.NotAuthorized,
                          self.network.deallocate_floating_ip,
                          context2,
                          float_addr)

        # Now Associates the address to the actual project
        self.network.associate_floating_ip(context1, float_addr, fix_addr)

        # Now try dis-associating from other project
        self.assertRaises(exception.NotAuthorized,
                          self.network.disassociate_floating_ip,
                          context2,
                          float_addr)

        # Clean up the ip addresses
        self.network.deallocate_floating_ip(context1, float_addr)
        self.network.deallocate_fixed_ip(context1, fix_addr)
        db.floating_ip_destroy(context1.elevated(), float_addr)
        db.fixed_ip_disassociate(context1.elevated(), fix_addr)


class CommonNetworkTestCase(test.TestCase):
<<<<<<< HEAD
=======

    class FakeNetworkManager(network_manager.NetworkManager):
        """This NetworkManager doesn't call the base class so we can bypass all
        inherited service cruft and just perform unit tests.
        """

        class FakeDB:
            def fixed_ip_get_by_instance(self, context, instance_id):
                return [dict(address='10.0.0.0'), dict(address='10.0.0.1'),
                        dict(address='10.0.0.2')]

            def network_get_by_cidr(self, context, cidr):
                raise exception.NetworkNotFoundForCidr()

            def network_create_safe(self, context, net):
                fakenet = dict(net)
                fakenet['id'] = 999
                return fakenet

            def network_get_all(self, context):
                raise exception.NoNetworksFound()

        def __init__(self):
            self.db = self.FakeDB()
            self.deallocate_called = None

        def deallocate_fixed_ip(self, context, address):
            self.deallocate_called = address

        def _create_fixed_ips(self, context, network_id):
            pass

>>>>>>> 74ce079c
    def fake_create_fixed_ips(self, context, network_id):
        return None

    def test_remove_fixed_ip_from_instance(self):
        manager = fake_network.FakeNetworkManager()
        manager.remove_fixed_ip_from_instance(None, 99, '10.0.0.1')

        self.assertEquals(manager.deallocate_called, '10.0.0.1')

    def test_remove_fixed_ip_from_instance_bad_input(self):
        manager = fake_network.FakeNetworkManager()
        self.assertRaises(exception.FixedIpNotFoundForSpecificInstance,
                          manager.remove_fixed_ip_from_instance,
                          None, 99, 'bad input')

    def test_validate_cidrs(self):
        manager = fake_network.FakeNetworkManager()
        nets = manager.create_networks(None, 'fake', '192.168.0.0/24',
                                       False, 1, 256, None, None, None,
                                       None)
        self.assertEqual(1, len(nets))
        cidrs = [str(net['cidr']) for net in nets]
        self.assertTrue('192.168.0.0/24' in cidrs)

    def test_validate_cidrs_split_exact_in_half(self):
        manager = fake_network.FakeNetworkManager()
        nets = manager.create_networks(None, 'fake', '192.168.0.0/24',
                                       False, 2, 128, None, None, None,
                                       None)
        self.assertEqual(2, len(nets))
        cidrs = [str(net['cidr']) for net in nets]
        self.assertTrue('192.168.0.0/25' in cidrs)
        self.assertTrue('192.168.0.128/25' in cidrs)

    def test_validate_cidrs_split_cidr_in_use_middle_of_range(self):
        manager = fake_network.FakeNetworkManager()
        self.mox.StubOutWithMock(manager.db, 'network_get_all')
        ctxt = mox.IgnoreArg()
        manager.db.network_get_all(ctxt).AndReturn([{'id': 1,
                                     'cidr': '192.168.2.0/24'}])
        self.mox.ReplayAll()
        nets = manager.create_networks(None, 'fake', '192.168.0.0/16',
                                       False, 4, 256, None, None, None,
                                       None)
        self.assertEqual(4, len(nets))
        cidrs = [str(net['cidr']) for net in nets]
        exp_cidrs = ['192.168.0.0/24', '192.168.1.0/24', '192.168.3.0/24',
                     '192.168.4.0/24']
        for exp_cidr in exp_cidrs:
            self.assertTrue(exp_cidr in cidrs)
        self.assertFalse('192.168.2.0/24' in cidrs)

    def test_validate_cidrs_smaller_subnet_in_use(self):
        manager = fake_network.FakeNetworkManager()
        self.mox.StubOutWithMock(manager.db, 'network_get_all')
        ctxt = mox.IgnoreArg()
        manager.db.network_get_all(ctxt).AndReturn([{'id': 1,
                                     'cidr': '192.168.2.9/25'}])
        self.mox.ReplayAll()
        # ValueError: requested cidr (192.168.2.0/24) conflicts with
        #             existing smaller cidr
        args = (None, 'fake', '192.168.2.0/24', False, 1, 256, None, None,
                None, None)
        self.assertRaises(ValueError, manager.create_networks, *args)

    def test_validate_cidrs_split_smaller_cidr_in_use(self):
        manager = fake_network.FakeNetworkManager()
        self.mox.StubOutWithMock(manager.db, 'network_get_all')
        ctxt = mox.IgnoreArg()
        manager.db.network_get_all(ctxt).AndReturn([{'id': 1,
                                     'cidr': '192.168.2.0/25'}])
        self.mox.ReplayAll()
        nets = manager.create_networks(None, 'fake', '192.168.0.0/16',
                                       False, 4, 256, None, None, None, None)
        self.assertEqual(4, len(nets))
        cidrs = [str(net['cidr']) for net in nets]
        exp_cidrs = ['192.168.0.0/24', '192.168.1.0/24', '192.168.3.0/24',
                     '192.168.4.0/24']
        for exp_cidr in exp_cidrs:
            self.assertTrue(exp_cidr in cidrs)
        self.assertFalse('192.168.2.0/24' in cidrs)

    def test_validate_cidrs_split_smaller_cidr_in_use2(self):
        manager = fake_network.FakeNetworkManager()
        self.mox.StubOutWithMock(manager.db, 'network_get_all')
        ctxt = mox.IgnoreArg()
        manager.db.network_get_all(ctxt).AndReturn([{'id': 1,
                                     'cidr': '192.168.2.9/29'}])
        self.mox.ReplayAll()
        nets = manager.create_networks(None, 'fake', '192.168.2.0/24',
                                       False, 3, 32, None, None, None, None)
        self.assertEqual(3, len(nets))
        cidrs = [str(net['cidr']) for net in nets]
        exp_cidrs = ['192.168.2.32/27', '192.168.2.64/27', '192.168.2.96/27']
        for exp_cidr in exp_cidrs:
            self.assertTrue(exp_cidr in cidrs)
        self.assertFalse('192.168.2.0/27' in cidrs)

    def test_validate_cidrs_split_all_in_use(self):
        manager = fake_network.FakeNetworkManager()
        self.mox.StubOutWithMock(manager.db, 'network_get_all')
        ctxt = mox.IgnoreArg()
        in_use = [{'id': 1, 'cidr': '192.168.2.9/29'},
                  {'id': 2, 'cidr': '192.168.2.64/26'},
                  {'id': 3, 'cidr': '192.168.2.128/26'}]
        manager.db.network_get_all(ctxt).AndReturn(in_use)
        self.mox.ReplayAll()
        args = (None, 'fake', '192.168.2.0/24', False, 3, 64, None, None,
                None, None)
        # ValueError: Not enough subnets avail to satisfy requested num_
        #             networks - some subnets in requested range already
        #             in use
        self.assertRaises(ValueError, manager.create_networks, *args)

    def test_validate_cidrs_one_in_use(self):
        manager = fake_network.FakeNetworkManager()
        args = (None, 'fake', '192.168.0.0/24', False, 2, 256, None, None,
                None, None)
        # ValueError: network_size * num_networks exceeds cidr size
        self.assertRaises(ValueError, manager.create_networks, *args)

    def test_validate_cidrs_already_used(self):
        manager = fake_network.FakeNetworkManager()
        self.mox.StubOutWithMock(manager.db, 'network_get_all')
        ctxt = mox.IgnoreArg()
        manager.db.network_get_all(ctxt).AndReturn([{'id': 1,
                                     'cidr': '192.168.0.0/24'}])
        self.mox.ReplayAll()
        # ValueError: cidr already in use
        args = (None, 'fake', '192.168.0.0/24', False, 1, 256, None, None,
                None, None)
        self.assertRaises(ValueError, manager.create_networks, *args)

    def test_validate_cidrs_too_many(self):
        manager = fake_network.FakeNetworkManager()
        args = (None, 'fake', '192.168.0.0/24', False, 200, 256, None, None,
                None, None)
        # ValueError: Not enough subnets avail to satisfy requested
        #             num_networks
        self.assertRaises(ValueError, manager.create_networks, *args)

    def test_validate_cidrs_split_partial(self):
        manager = fake_network.FakeNetworkManager()
        nets = manager.create_networks(None, 'fake', '192.168.0.0/16',
                                       False, 2, 256, None, None, None, None)
        returned_cidrs = [str(net['cidr']) for net in nets]
        self.assertTrue('192.168.0.0/24' in returned_cidrs)
        self.assertTrue('192.168.1.0/24' in returned_cidrs)

    def test_validate_cidrs_conflict_existing_supernet(self):
        manager = fake_network.FakeNetworkManager()
        self.mox.StubOutWithMock(manager.db, 'network_get_all')
        ctxt = mox.IgnoreArg()
        fakecidr = [{'id': 1, 'cidr': '192.168.0.0/8'}]
        manager.db.network_get_all(ctxt).AndReturn(fakecidr)
        self.mox.ReplayAll()
        args = (None, 'fake', '192.168.0.0/24', False, 1, 256, None, None,
                None, None)
        # ValueError: requested cidr (192.168.0.0/24) conflicts
        #             with existing supernet
        self.assertRaises(ValueError, manager.create_networks, *args)

    def test_create_networks(self):
        cidr = '192.168.0.0/24'
        manager = fake_network.FakeNetworkManager()
        self.stubs.Set(manager, '_create_fixed_ips',
                                self.fake_create_fixed_ips)
        args = [None, 'foo', cidr, None, 1, 256, 'fd00::/48', None, None,
                None]
        self.assertTrue(manager.create_networks(*args))

    def test_create_networks_cidr_already_used(self):
        manager = fake_network.FakeNetworkManager()
        self.mox.StubOutWithMock(manager.db, 'network_get_all')
        ctxt = mox.IgnoreArg()
        fakecidr = [{'id': 1, 'cidr': '192.168.0.0/24'}]
        manager.db.network_get_all(ctxt).AndReturn(fakecidr)
        self.mox.ReplayAll()
        args = [None, 'foo', '192.168.0.0/24', None, 1, 256,
                 'fd00::/48', None, None, None]
        self.assertRaises(ValueError, manager.create_networks, *args)

    def test_create_networks_many(self):
        cidr = '192.168.0.0/16'
        manager = fake_network.FakeNetworkManager()
        self.stubs.Set(manager, '_create_fixed_ips',
                                self.fake_create_fixed_ips)
        args = [None, 'foo', cidr, None, 10, 256, 'fd00::/48', None, None,
                None]
        self.assertTrue(manager.create_networks(*args))

    def test_get_instance_uuids_by_ip_regex(self):
        manager = fake_network.FakeNetworkManager()
        _vifs = manager.db.virtual_interface_get_all(None)

        # Greedy get eveything
        res = manager.get_instance_uuids_by_ip_filter(None, {'ip': '.*'})
        self.assertEqual(len(res), len(_vifs))

        # Doesn't exist
        res = manager.get_instance_uuids_by_ip_filter(None, {'ip': '10.0.0.1'})
        self.assertFalse(res)

        # Get instance 1
        res = manager.get_instance_uuids_by_ip_filter(None,
                                                    {'ip': '172.16.0.2'})
        self.assertTrue(res)
        self.assertEqual(len(res), 1)
        self.assertEqual(res[0]['instance_id'], _vifs[1]['instance_id'])

        # Get instance 2
        res = manager.get_instance_uuids_by_ip_filter(None,
                                                    {'ip': '173.16.0.2'})
        self.assertTrue(res)
        self.assertEqual(len(res), 1)
        self.assertEqual(res[0]['instance_id'], _vifs[2]['instance_id'])

        # Get instance 0 and 1
        res = manager.get_instance_uuids_by_ip_filter(None,
                                                    {'ip': '172.16.0.*'})
        self.assertTrue(res)
        self.assertEqual(len(res), 2)
        self.assertEqual(res[0]['instance_id'], _vifs[0]['instance_id'])
        self.assertEqual(res[1]['instance_id'], _vifs[1]['instance_id'])

        # Get instance 1 and 2
        res = manager.get_instance_uuids_by_ip_filter(None,
                                                    {'ip': '17..16.0.2'})
        self.assertTrue(res)
        self.assertEqual(len(res), 2)
        self.assertEqual(res[0]['instance_id'], _vifs[1]['instance_id'])
        self.assertEqual(res[1]['instance_id'], _vifs[2]['instance_id'])

    def test_get_instance_uuids_by_ipv6_regex(self):
        manager = fake_network.FakeNetworkManager()
        _vifs = manager.db.virtual_interface_get_all(None)

        # Greedy get eveything
        res = manager.get_instance_uuids_by_ip_filter(None, {'ip6': '.*'})
        self.assertEqual(len(res), len(_vifs))

        # Doesn't exist
        res = manager.get_instance_uuids_by_ip_filter(None,
                                                      {'ip6': '.*1034.*'})
        self.assertFalse(res)

        # Get instance 1
        res = manager.get_instance_uuids_by_ip_filter(None,
                                                    {'ip6': '2001:.*:2'})
        self.assertTrue(res)
        self.assertEqual(len(res), 1)
        self.assertEqual(res[0]['instance_id'], _vifs[1]['instance_id'])

        # Get instance 2
        ip6 = '2002:db8::dcad:beff:feef:2'
        res = manager.get_instance_uuids_by_ip_filter(None, {'ip6': ip6})
        self.assertTrue(res)
        self.assertEqual(len(res), 1)
        self.assertEqual(res[0]['instance_id'], _vifs[2]['instance_id'])

        # Get instance 0 and 1
        res = manager.get_instance_uuids_by_ip_filter(None, {'ip6': '2001:.*'})
        self.assertTrue(res)
        self.assertEqual(len(res), 2)
        self.assertEqual(res[0]['instance_id'], _vifs[0]['instance_id'])
        self.assertEqual(res[1]['instance_id'], _vifs[1]['instance_id'])

        # Get instance 1 and 2
        ip6 = '200.:db8::dcad:beff:feef:2'
        res = manager.get_instance_uuids_by_ip_filter(None, {'ip6': ip6})
        self.assertTrue(res)
        self.assertEqual(len(res), 2)
        self.assertEqual(res[0]['instance_id'], _vifs[1]['instance_id'])
        self.assertEqual(res[1]['instance_id'], _vifs[2]['instance_id'])

    def test_get_instance_uuids_by_ip(self):
        manager = fake_network.FakeNetworkManager()
        _vifs = manager.db.virtual_interface_get_all(None)

        # No regex for you!
        res = manager.get_instance_uuids_by_ip_filter(None,
                                                      {'fixed_ip': '.*'})
        self.assertFalse(res)

        # Doesn't exist
        ip = '10.0.0.1'
        res = manager.get_instance_uuids_by_ip_filter(None,
                                                      {'fixed_ip': ip})
        self.assertFalse(res)

        # Get instance 1
        ip = '172.16.0.2'
        res = manager.get_instance_uuids_by_ip_filter(None,
                                                      {'fixed_ip': ip})
        self.assertTrue(res)
        self.assertEqual(len(res), 1)
        self.assertEqual(res[0]['instance_id'], _vifs[1]['instance_id'])

        # Get instance 2
        ip = '173.16.0.2'
        res = manager.get_instance_uuids_by_ip_filter(None,
                                                      {'fixed_ip': ip})
        self.assertTrue(res)
        self.assertEqual(len(res), 1)
        self.assertEqual(res[0]['instance_id'], _vifs[2]['instance_id'])<|MERGE_RESOLUTION|>--- conflicted
+++ resolved
@@ -484,8 +484,6 @@
 
 
 class CommonNetworkTestCase(test.TestCase):
-<<<<<<< HEAD
-=======
 
     class FakeNetworkManager(network_manager.NetworkManager):
         """This NetworkManager doesn't call the base class so we can bypass all
@@ -518,7 +516,6 @@
         def _create_fixed_ips(self, context, network_id):
             pass
 
->>>>>>> 74ce079c
     def fake_create_fixed_ips(self, context, network_id):
         return None
 
