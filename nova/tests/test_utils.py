# vim: tabstop=4 shiftwidth=4 softtabstop=4

#    Copyright 2011 Justin Santa Barbara
#
#    Licensed under the Apache License, Version 2.0 (the "License"); you may
#    not use this file except in compliance with the License. You may obtain
#    a copy of the License at
#
#         http://www.apache.org/licenses/LICENSE-2.0
#
#    Unless required by applicable law or agreed to in writing, software
#    distributed under the License is distributed on an "AS IS" BASIS, WITHOUT
#    WARRANTIES OR CONDITIONS OF ANY KIND, either express or implied. See the
#    License for the specific language governing permissions and limitations
#    under the License.

import os
import tempfile

from nova import exception
from nova import test
from nova import utils


class ExecuteTestCase(test.TestCase):
    def test_retry_on_failure(self):
        fd, tmpfilename = tempfile.mkstemp()
        _, tmpfilename2 = tempfile.mkstemp()
        try:
            fp = os.fdopen(fd, 'w+')
            fp.write('''#!/bin/sh
# If stdin fails to get passed during one of the runs, make a note.
if ! grep -q foo
then
    echo 'failure' > "$1"
fi
# If stdin has failed to get passed during this or a previous run, exit early.
if grep failure "$1"
then
    exit 1
fi
runs="$(cat $1)"
if [ -z "$runs" ]
then
    runs=0
fi
runs=$(($runs + 1))
echo $runs > "$1"
exit 1
''')
            fp.close()
            os.chmod(tmpfilename, 0755)
            self.assertRaises(exception.ProcessExecutionError,
                              utils.execute,
                              tmpfilename, tmpfilename2, attempts=10,
                              process_input='foo',
                              delay_on_retry=False)
            fp = open(tmpfilename2, 'r+')
            runs = fp.read()
            fp.close()
            self.assertNotEquals(runs.strip(), 'failure', 'stdin did not '
                                                          'always get passed '
                                                          'correctly')
            runs = int(runs.strip())
            self.assertEquals(runs, 10,
                              'Ran %d times instead of 10.' % (runs,))
        finally:
            os.unlink(tmpfilename)
            os.unlink(tmpfilename2)

    def test_unknown_kwargs_raises_error(self):
        self.assertRaises(exception.Error,
                          utils.execute,
                          '/bin/true', this_is_not_a_valid_kwarg=True)

    def test_no_retry_on_success(self):
        fd, tmpfilename = tempfile.mkstemp()
        _, tmpfilename2 = tempfile.mkstemp()
        try:
            fp = os.fdopen(fd, 'w+')
            fp.write('''#!/bin/sh
# If we've already run, bail out.
grep -q foo "$1" && exit 1
# Mark that we've run before.
echo foo > "$1"
# Check that stdin gets passed correctly.
grep foo
''')
            fp.close()
            os.chmod(tmpfilename, 0755)
            utils.execute(tmpfilename,
                          tmpfilename2,
                          process_input='foo',
                          attempts=2)
        finally:
            os.unlink(tmpfilename)
            os.unlink(tmpfilename2)


class GetFromPathTestCase(test.TestCase):
    def test_tolerates_nones(self):
        f = utils.get_from_path

        input = []
        self.assertEquals([], f(input, "a"))
        self.assertEquals([], f(input, "a/b"))
        self.assertEquals([], f(input, "a/b/c"))

        input = [None]
        self.assertEquals([], f(input, "a"))
        self.assertEquals([], f(input, "a/b"))
        self.assertEquals([], f(input, "a/b/c"))

        input = [{'a': None}]
        self.assertEquals([], f(input, "a"))
        self.assertEquals([], f(input, "a/b"))
        self.assertEquals([], f(input, "a/b/c"))

        input = [{'a': {'b': None}}]
        self.assertEquals([{'b': None}], f(input, "a"))
        self.assertEquals([], f(input, "a/b"))
        self.assertEquals([], f(input, "a/b/c"))

        input = [{'a': {'b': {'c': None}}}]
        self.assertEquals([{'b': {'c': None}}], f(input, "a"))
        self.assertEquals([{'c': None}], f(input, "a/b"))
        self.assertEquals([], f(input, "a/b/c"))

        input = [{'a': {'b': {'c': None}}}, {'a': None}]
        self.assertEquals([{'b': {'c': None}}], f(input, "a"))
        self.assertEquals([{'c': None}], f(input, "a/b"))
        self.assertEquals([], f(input, "a/b/c"))

        input = [{'a': {'b': {'c': None}}}, {'a': {'b': None}}]
        self.assertEquals([{'b': {'c': None}}, {'b': None}], f(input, "a"))
        self.assertEquals([{'c': None}], f(input, "a/b"))
        self.assertEquals([], f(input, "a/b/c"))

    def test_does_select(self):
        f = utils.get_from_path

        input = [{'a': 'a_1'}]
        self.assertEquals(['a_1'], f(input, "a"))
        self.assertEquals([], f(input, "a/b"))
        self.assertEquals([], f(input, "a/b/c"))

        input = [{'a': {'b': 'b_1'}}]
        self.assertEquals([{'b': 'b_1'}], f(input, "a"))
        self.assertEquals(['b_1'], f(input, "a/b"))
        self.assertEquals([], f(input, "a/b/c"))

        input = [{'a': {'b': {'c': 'c_1'}}}]
        self.assertEquals([{'b': {'c': 'c_1'}}], f(input, "a"))
        self.assertEquals([{'c': 'c_1'}], f(input, "a/b"))
        self.assertEquals(['c_1'], f(input, "a/b/c"))

        input = [{'a': {'b': {'c': 'c_1'}}}, {'a': None}]
        self.assertEquals([{'b': {'c': 'c_1'}}], f(input, "a"))
        self.assertEquals([{'c': 'c_1'}], f(input, "a/b"))
        self.assertEquals(['c_1'], f(input, "a/b/c"))

        input = [{'a': {'b': {'c': 'c_1'}}},
                 {'a': {'b': None}}]
        self.assertEquals([{'b': {'c': 'c_1'}}, {'b': None}], f(input, "a"))
        self.assertEquals([{'c': 'c_1'}], f(input, "a/b"))
        self.assertEquals(['c_1'], f(input, "a/b/c"))

        input = [{'a': {'b': {'c': 'c_1'}}},
                 {'a': {'b': {'c': 'c_2'}}}]
        self.assertEquals([{'b': {'c': 'c_1'}}, {'b': {'c': 'c_2'}}],
                          f(input, "a"))
        self.assertEquals([{'c': 'c_1'}, {'c': 'c_2'}], f(input, "a/b"))
        self.assertEquals(['c_1', 'c_2'], f(input, "a/b/c"))

        self.assertEquals([], f(input, "a/b/c/d"))
        self.assertEquals([], f(input, "c/a/b/d"))
        self.assertEquals([], f(input, "i/r/t"))

    def test_flattens_lists(self):
        f = utils.get_from_path

        input = [{'a': [1, 2, 3]}]
        self.assertEquals([1, 2, 3], f(input, "a"))
        self.assertEquals([], f(input, "a/b"))
        self.assertEquals([], f(input, "a/b/c"))

        input = [{'a': {'b': [1, 2, 3]}}]
        self.assertEquals([{'b': [1, 2, 3]}], f(input, "a"))
        self.assertEquals([1, 2, 3], f(input, "a/b"))
        self.assertEquals([], f(input, "a/b/c"))

        input = [{'a': {'b': [1, 2, 3]}}, {'a': {'b': [4, 5, 6]}}]
        self.assertEquals([1, 2, 3, 4, 5, 6], f(input, "a/b"))
        self.assertEquals([], f(input, "a/b/c"))

        input = [{'a': [{'b': [1, 2, 3]}, {'b': [4, 5, 6]}]}]
        self.assertEquals([1, 2, 3, 4, 5, 6], f(input, "a/b"))
        self.assertEquals([], f(input, "a/b/c"))

        input = [{'a': [1, 2, {'b': 'b_1'}]}]
        self.assertEquals([1, 2, {'b': 'b_1'}], f(input, "a"))
        self.assertEquals(['b_1'], f(input, "a/b"))

    def test_bad_xpath(self):
        f = utils.get_from_path

        self.assertRaises(exception.Error, f, [], None)
        self.assertRaises(exception.Error, f, [], "")
        self.assertRaises(exception.Error, f, [], "/")
        self.assertRaises(exception.Error, f, [], "/a")
        self.assertRaises(exception.Error, f, [], "/a/")
        self.assertRaises(exception.Error, f, [], "//")
        self.assertRaises(exception.Error, f, [], "//a")
        self.assertRaises(exception.Error, f, [], "a//a")
        self.assertRaises(exception.Error, f, [], "a//a/")
        self.assertRaises(exception.Error, f, [], "a/a/")

    def test_real_failure1(self):
        # Real world failure case...
        #  We weren't coping when the input was a Dictionary instead of a List
        # This led to test_accepts_dictionaries
        f = utils.get_from_path

        inst = {'fixed_ip': {'floating_ips': [{'address': '1.2.3.4'}],
                             'address': '192.168.0.3'},
                'hostname': ''}

        private_ips = f(inst, 'fixed_ip/address')
        public_ips = f(inst, 'fixed_ip/floating_ips/address')
        self.assertEquals(['192.168.0.3'], private_ips)
        self.assertEquals(['1.2.3.4'], public_ips)

    def test_accepts_dictionaries(self):
        f = utils.get_from_path

        input = {'a': [1, 2, 3]}
        self.assertEquals([1, 2, 3], f(input, "a"))
        self.assertEquals([], f(input, "a/b"))
        self.assertEquals([], f(input, "a/b/c"))

        input = {'a': {'b': [1, 2, 3]}}
        self.assertEquals([{'b': [1, 2, 3]}], f(input, "a"))
        self.assertEquals([1, 2, 3], f(input, "a/b"))
        self.assertEquals([], f(input, "a/b/c"))

        input = {'a': [{'b': [1, 2, 3]}, {'b': [4, 5, 6]}]}
        self.assertEquals([1, 2, 3, 4, 5, 6], f(input, "a/b"))
        self.assertEquals([], f(input, "a/b/c"))

        input = {'a': [1, 2, {'b': 'b_1'}]}
        self.assertEquals([1, 2, {'b': 'b_1'}], f(input, "a"))
        self.assertEquals(['b_1'], f(input, "a/b"))


class GenericUtilsTestCase(test.TestCase):
    def test_parse_server_string(self):
        result = utils.parse_server_string('::1')
        self.assertEqual(('::1', ''), result)
        result = utils.parse_server_string('[::1]:8773')
        self.assertEqual(('::1', '8773'), result)
        result = utils.parse_server_string('2001:db8::192.168.1.1')
        self.assertEqual(('2001:db8::192.168.1.1', ''), result)
        result = utils.parse_server_string('[2001:db8::192.168.1.1]:8773')
        self.assertEqual(('2001:db8::192.168.1.1', '8773'), result)
        result = utils.parse_server_string('192.168.1.1')
        self.assertEqual(('192.168.1.1', ''), result)
        result = utils.parse_server_string('192.168.1.2:8773')
        self.assertEqual(('192.168.1.2', '8773'), result)
        result = utils.parse_server_string('192.168.1.3')
        self.assertEqual(('192.168.1.3', ''), result)
        result = utils.parse_server_string('www.example.com:8443')
        self.assertEqual(('www.example.com', '8443'), result)
        result = utils.parse_server_string('www.example.com')
        self.assertEqual(('www.example.com', ''), result)
        # error case
        result = utils.parse_server_string('www.exa:mple.com:8443')
        self.assertEqual(('', ''), result)


<<<<<<< HEAD
class PollUntilTestCase(test.TestCase):

    def test_when_timeout_occurs(self):
        self.assertRaises(utils.PollTimeOut, utils.poll_until, lambda : 5,
                          lambda n : n != 5, sleep_time=0, time_out=1)

    def test_when_timeout_does_not_occur(self):
        number = utils.poll_until(lambda : 7, lambda n : n != 5, sleep_time=0,
                                  time_out=1)
        self.assertNotEqual(5, number)

    def test_without_timeout(self):
        class NumberService(object):

            def __init__(self):
                self.number = 0

            def get_number(self):
                self.number += 10
                return self.number

        service = NumberService()
        result = utils.poll_until(service.get_number, lambda n : n > 50,
                                  sleep_time=0)
        self.assertEqual(60, result)
=======
class IsUUIDLikeTestCase(test.TestCase):
    def assertUUIDLike(self, val, expected):
        result = utils.is_uuid_like(val)
        self.assertEqual(result, expected)

    def test_good_uuid(self):
        val = 'aaaaaaaa-aaaa-aaaa-aaaa-aaaaaaaaaaaa'
        self.assertUUIDLike(val, True)

    def test_integer_passed(self):
        val = 1
        self.assertUUIDLike(val, False)

    def test_non_uuid_string_passed(self):
        val = 'foo-fooo'
        self.assertUUIDLike(val, False)
>>>>>>> 81954a61
<|MERGE_RESOLUTION|>--- conflicted
+++ resolved
@@ -277,9 +277,7 @@
         self.assertEqual(('', ''), result)
 
 
-<<<<<<< HEAD
 class PollUntilTestCase(test.TestCase):
-
     def test_when_timeout_occurs(self):
         self.assertRaises(utils.PollTimeOut, utils.poll_until, lambda : 5,
                           lambda n : n != 5, sleep_time=0, time_out=1)
@@ -303,7 +301,8 @@
         result = utils.poll_until(service.get_number, lambda n : n > 50,
                                   sleep_time=0)
         self.assertEqual(60, result)
-=======
+
+
 class IsUUIDLikeTestCase(test.TestCase):
     def assertUUIDLike(self, val, expected):
         result = utils.is_uuid_like(val)
@@ -319,5 +318,4 @@
 
     def test_non_uuid_string_passed(self):
         val = 'foo-fooo'
-        self.assertUUIDLike(val, False)
->>>>>>> 81954a61
+        self.assertUUIDLike(val, False)