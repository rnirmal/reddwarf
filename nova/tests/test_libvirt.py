--- conflicted
+++ resolved
@@ -986,51 +986,6 @@
         _assert_volume_in_mapping('sdg', False)
         _assert_volume_in_mapping('sdh1', False)
 
-<<<<<<< HEAD
-    def test_reboot_signature(self):
-        """Test that libvirt driver method sig matches interface"""
-        def fake_reboot_with_correct_sig(ignore, instance,
-                                         network_info, reboot_type):
-            pass
-
-        def fake_destroy(instance, network_info, cleanup=False):
-            pass
-
-        def fake_plug_vifs(instance, network_info):
-            pass
-
-        def fake_create_new_domain(xml):
-            return
-
-        def fake_none(self, instance):
-            return
-
-        instance = db.instance_create(self.context, self.test_instance)
-        network_info = _fake_network_info(self.stubs, 1)
-
-        self.mox.StubOutWithMock(connection.LibvirtConnection, '_conn')
-        connection.LibvirtConnection._conn.lookupByName = self.fake_lookup
-
-        conn = connection.LibvirtConnection(False)
-        self.stubs.Set(conn, 'destroy', fake_destroy)
-        self.stubs.Set(conn, 'plug_vifs', fake_plug_vifs)
-        self.stubs.Set(conn.firewall_driver,
-                       'setup_basic_filtering',
-                       fake_none)
-        self.stubs.Set(conn.firewall_driver,
-                       'prepare_instance_filter',
-                       fake_none)
-        self.stubs.Set(conn, '_create_new_domain', fake_create_new_domain)
-        self.stubs.Set(conn.firewall_driver,
-                       'apply_instance_filter',
-                       fake_none)
-
-        args = [instance, network_info, 'SOFT']
-        conn.reboot(*args)
-
-        compute_driver = driver.ComputeDriver()
-        self.assertRaises(NotImplementedError, compute_driver.reboot, *args)
-=======
     def test_destroy_saved(self):
         """Ensure destroy calls managedSaveRemove for saved instance"""
         # Skip if non-libvirt environment
@@ -1052,7 +1007,6 @@
         self.stubs.Set(conn, '_lookup_by_name', fake_lookup_by_name)
         instance = {"name": "instancename", "id": "instanceid"}
         conn.destroy(instance, [])
->>>>>>> d3f32f74
 
 
 class NWFilterFakes:
