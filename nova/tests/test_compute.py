--- conflicted
+++ resolved
@@ -623,25 +623,19 @@
         self._setup_other_managers()
         dbmock = self.mox.CreateMock(db)
         volmock = self.mox.CreateMock(self.volume_manager)
-<<<<<<< HEAD
         volclientmock = self.mox.CreateMock(self.volume_client)
         netmock = self.mox.CreateMock(self.network_manager)
-=======
->>>>>>> b031b4d4
         drivermock = self.mox.CreateMock(self.compute_driver)
 
         dbmock.instance_get(c, i_ref['id']).AndReturn(i_ref)
         dbmock.instance_get_fixed_addresses(c, i_ref['id']).AndReturn('dummy')
         for i in range(len(i_ref['volumes'])):
             vid = i_ref['volumes'][i]['id']
-<<<<<<< HEAD
             host = i_ref['volumes'][i]['host']
             volclientmock.initialize(c, vid, host).InAnyOrder('g1')
+            volmock.setup_compute_volume(c, vid).InAnyOrder('g1')
         netmock.setup_compute_network(c, i_ref['id'])
-=======
-            volmock.setup_compute_volume(c, vid).InAnyOrder('g1')
         drivermock.plug_vifs(i_ref, [])
->>>>>>> b031b4d4
         drivermock.ensure_filtering_rules_for_instance(i_ref)
 
         self.compute.db = dbmock
