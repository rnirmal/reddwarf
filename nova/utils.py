# vim: tabstop=4 shiftwidth=4 softtabstop=4

# Copyright 2010 United States Government as represented by the
# Administrator of the National Aeronautics and Space Administration.
# Copyright 2011 Justin Santa Barbara
# All Rights Reserved.
#
#    Licensed under the Apache License, Version 2.0 (the "License"); you may
#    not use this file except in compliance with the License. You may obtain
#    a copy of the License at
#
#         http://www.apache.org/licenses/LICENSE-2.0
#
#    Unless required by applicable law or agreed to in writing, software
#    distributed under the License is distributed on an "AS IS" BASIS, WITHOUT
#    WARRANTIES OR CONDITIONS OF ANY KIND, either express or implied. See the
#    License for the specific language governing permissions and limitations
#    under the License.

"""Utilities and helper functions."""

import base64
import datetime
import functools
import inspect
import json
import lockfile
import netaddr
import os
import random
import re
import socket
import string
import struct
import sys
import time
import types
import uuid
from xml.sax import saxutils

from eventlet import event
from eventlet import greenthread
from eventlet import semaphore
from eventlet.green import subprocess

from nova import exception
from nova import flags
from nova import log as logging


LOG = logging.getLogger("nova.utils")
TIME_FORMAT = "%Y-%m-%dT%H:%M:%SZ"
FLAGS = flags.FLAGS


def import_class(import_str):
    """Returns a class from a string including module and class."""
    mod_str, _sep, class_str = import_str.rpartition('.')
    try:
        __import__(mod_str)
        return getattr(sys.modules[mod_str], class_str)
    except (ImportError, ValueError, AttributeError), exc:
        LOG.debug(_('Inner Exception: %s'), exc)
        raise exception.ClassNotFound(class_name=class_str)


def import_object(import_str):
    """Returns an object including a module or module and class."""
    try:
        __import__(import_str)
        return sys.modules[import_str]
    except ImportError:
        cls = import_class(import_str)
        return cls()


def vpn_ping(address, port, timeout=0.05, session_id=None):
    """Sends a vpn negotiation packet and returns the server session.

    Returns False on a failure. Basic packet structure is below.

    Client packet (14 bytes)::
     0 1      8 9  13
    +-+--------+-----+
    |x| cli_id |?????|
    +-+--------+-----+
    x = packet identifier 0x38
    cli_id = 64 bit identifier
    ? = unknown, probably flags/padding

    Server packet (26 bytes)::
     0 1      8 9  13 14    21 2225
    +-+--------+-----+--------+----+
    |x| srv_id |?????| cli_id |????|
    +-+--------+-----+--------+----+
    x = packet identifier 0x40
    cli_id = 64 bit identifier
    ? = unknown, probably flags/padding
    bit 9 was 1 and the rest were 0 in testing

    """
    if session_id is None:
        session_id = random.randint(0, 0xffffffffffffffff)
    sock = socket.socket(socket.AF_INET, socket.SOCK_DGRAM)
    data = struct.pack('!BQxxxxxx', 0x38, session_id)
    sock.sendto(data, (address, port))
    sock.settimeout(timeout)
    try:
        received = sock.recv(2048)
    except socket.timeout:
        return False
    finally:
        sock.close()
    fmt = '!BQxxxxxQxxxx'
    if len(received) != struct.calcsize(fmt):
        print struct.calcsize(fmt)
        return False
    (identifier, server_sess, client_sess) = struct.unpack(fmt, received)
    if identifier == 0x40 and client_sess == session_id:
        return server_sess


def fetchfile(url, target):
    LOG.debug(_('Fetching %s') % url)
    execute('curl', '--fail', url, '-o', target)


def execute(*cmd, **kwargs):
    process_input = kwargs.pop('process_input', None)
    addl_env = kwargs.pop('addl_env', None)
    check_exit_code = kwargs.pop('check_exit_code', 0)
    delay_on_retry = kwargs.pop('delay_on_retry', True)
    attempts = kwargs.pop('attempts', 1)
    if len(kwargs):
        raise exception.Error(_('Got unknown keyword args '
                                'to utils.execute: %r') % kwargs)
    cmd = map(str, cmd)

    while attempts > 0:
        attempts -= 1
        try:
            LOG.debug(_('Running cmd (subprocess): %s'), ' '.join(cmd))
            env = os.environ.copy()
            if addl_env:
                env.update(addl_env)
            _PIPE = subprocess.PIPE  # pylint: disable=E1101
            obj = subprocess.Popen(cmd,
                                   stdin=_PIPE,
                                   stdout=_PIPE,
                                   stderr=_PIPE,
                                   env=env)
            result = None
            if process_input is not None:
                result = obj.communicate(process_input)
            else:
                result = obj.communicate()
            obj.stdin.close()  # pylint: disable=E1101
            _returncode = obj.returncode  # pylint: disable=E1101
            if _returncode:
                LOG.debug(_('Result was %s') % _returncode)
                if type(check_exit_code) == types.IntType \
                        and _returncode != check_exit_code:
                    (stdout, stderr) = result
                    raise exception.ProcessExecutionError(
                            exit_code=_returncode,
                            stdout=stdout,
                            stderr=stderr,
                            cmd=' '.join(cmd))
            return result
        except exception.ProcessExecutionError:
            if not attempts:
                raise
            else:
                LOG.debug(_('%r failed. Retrying.'), cmd)
                if delay_on_retry:
                    greenthread.sleep(random.randint(20, 200) / 100.0)
        finally:
            # NOTE(termie): this appears to be necessary to let the subprocess
            #               call clean something up in between calls, without
            #               it two execute calls in a row hangs the second one
            greenthread.sleep(0)


def ssh_execute(ssh, cmd, process_input=None,
                addl_env=None, check_exit_code=True):
    LOG.debug(_('Running cmd (SSH): %s'), ' '.join(cmd))
    if addl_env:
        raise exception.Error(_('Environment not supported over SSH'))

    if process_input:
        # This is (probably) fixable if we need it...
        raise exception.Error(_('process_input not supported over SSH'))

    stdin_stream, stdout_stream, stderr_stream = ssh.exec_command(cmd)
    channel = stdout_stream.channel

    #stdin.write('process_input would go here')
    #stdin.flush()

    # NOTE(justinsb): This seems suspicious...
    # ...other SSH clients have buffering issues with this approach
    stdout = stdout_stream.read()
    stderr = stderr_stream.read()
    stdin_stream.close()

    exit_status = channel.recv_exit_status()

    # exit_status == -1 if no exit code was returned
    if exit_status != -1:
        LOG.debug(_('Result was %s') % exit_status)
        if check_exit_code and exit_status != 0:
            raise exception.ProcessExecutionError(exit_code=exit_status,
                                                  stdout=stdout,
                                                  stderr=stderr,
                                                  cmd=' '.join(cmd))

    return (stdout, stderr)


def abspath(s):
    return os.path.join(os.path.dirname(__file__), s)


def novadir():
    import nova
    return os.path.abspath(nova.__file__).split('nova/__init__.pyc')[0]


def default_flagfile(filename='nova.conf'):
    for arg in sys.argv:
        if arg.find('flagfile') != -1:
            break
    else:
        if not os.path.isabs(filename):
            # turn relative filename into an absolute path
            script_dir = os.path.dirname(inspect.stack()[-1][1])
            filename = os.path.abspath(os.path.join(script_dir, filename))
        if not os.path.exists(filename):
            filename = "./nova.conf"
            if not os.path.exists(filename):
                filename = '/etc/nova/nova.conf'
        flagfile = ['--flagfile=%s' % filename]
        sys.argv = sys.argv[:1] + flagfile + sys.argv[1:]


def debug(arg):
    LOG.debug(_('debug in callback: %s'), arg)
    return arg


def runthis(prompt, *cmd, **kwargs):
    LOG.debug(_('Running %s'), (' '.join(cmd)))
    rv, err = execute(*cmd, **kwargs)


def generate_uid(topic, size=8):
    characters = '01234567890abcdefghijklmnopqrstuvwxyz'
    choices = [random.choice(characters) for x in xrange(size)]
    return '%s-%s' % (topic, ''.join(choices))


def generate_mac():
    mac = [0x02, 0x16, 0x3e,
           random.randint(0x00, 0x7f),
           random.randint(0x00, 0xff),
           random.randint(0x00, 0xff)]
    return ':'.join(map(lambda x: '%02x' % x, mac))


# Default symbols to use for passwords. Avoids visually confusing characters.
# ~6 bits per symbol
DEFAULT_PASSWORD_SYMBOLS = ('23456789'  # Removed: 0,1
                            'ABCDEFGHJKLMNPQRSTUVWXYZ'  # Removed: I, O
                            'abcdefghijkmnopqrstuvwxyz')  # Removed: l


# ~5 bits per symbol
EASIER_PASSWORD_SYMBOLS = ('23456789'  # Removed: 0, 1
                           'ABCDEFGHJKLMNPQRSTUVWXYZ')  # Removed: I, O


def generate_password(length=20, symbols=DEFAULT_PASSWORD_SYMBOLS):
    """Generate a random password from the supplied symbols.

    Believed to be reasonably secure (with a reasonable password length!)

    """
    r = random.SystemRandom()
    return ''.join([r.choice(symbols) for _i in xrange(length)])


def last_octet(address):
    return int(address.split('.')[-1])


def  get_my_linklocal(interface):
    try:
        if_str = execute('ip', '-f', 'inet6', '-o', 'addr', 'show', interface)
        condition = '\s+inet6\s+([0-9a-f:]+)/\d+\s+scope\s+link'
        links = [re.search(condition, x) for x in if_str[0].split('\n')]
        address = [w.group(1) for w in links if w is not None]
        if address[0] is not None:
            return address[0]
        else:
            raise exception.Error(_('Link Local address is not found.:%s')
                                  % if_str)
    except Exception as ex:
        raise exception.Error(_("Couldn't get Link Local IP of %(interface)s"
                                " :%(ex)s") % locals())


def utcnow():
    """Overridable version of utils.utcnow."""
    if utcnow.override_time:
        return utcnow.override_time
    return datetime.datetime.utcnow()


utcnow.override_time = None


def is_older_than(before, seconds):
    """Return True if before is older than seconds."""
    return utcnow() - before > datetime.timedelta(seconds=seconds)


def utcnow_ts():
    """Timestamp version of our utcnow function."""
    return time.mktime(utcnow().timetuple())


def set_time_override(override_time=datetime.datetime.utcnow()):
    """Override utils.utcnow to return a constant time."""
    utcnow.override_time = override_time


def advance_time_delta(timedelta):
    """Advance overriden time using a datetime.timedelta."""
    assert(not utcnow.override_time is None)
    utcnow.override_time += timedelta


def advance_time_seconds(seconds):
    """Advance overriden time by seconds."""
    advance_time_delta(datetime.timedelta(0, seconds))


def clear_time_override():
    """Remove the overridden time."""
    utcnow.override_time = None


def isotime(at=None):
    """Returns iso formatted utcnow."""
    if not at:
        at = utcnow()
    return at.strftime(TIME_FORMAT)


def parse_isotime(timestr):
    """Turn an iso formatted time back into a datetime."""
    return datetime.datetime.strptime(timestr, TIME_FORMAT)


def parse_mailmap(mailmap='.mailmap'):
    mapping = {}
    if os.path.exists(mailmap):
        fp = open(mailmap, 'r')
        for l in fp:
            l = l.strip()
            if not l.startswith('#') and ' ' in l:
                canonical_email, alias = l.split(' ')
                mapping[alias] = canonical_email
    return mapping


def str_dict_replace(s, mapping):
    for s1, s2 in mapping.iteritems():
        s = s.replace(s1, s2)
    return s


class LazyPluggable(object):
    """A pluggable backend loaded lazily based on some value."""

    def __init__(self, pivot, **backends):
        self.__backends = backends
        self.__pivot = pivot
        self.__backend = None

    def __get_backend(self):
        if not self.__backend:
            backend_name = self.__pivot.value
            if backend_name not in self.__backends:
                raise exception.Error(_('Invalid backend: %s') % backend_name)

            backend = self.__backends[backend_name]
            if type(backend) == type(tuple()):
                name = backend[0]
                fromlist = backend[1]
            else:
                name = backend
                fromlist = backend

            self.__backend = __import__(name, None, None, fromlist)
            LOG.debug(_('backend %s'), self.__backend)
        return self.__backend

    def __getattr__(self, key):
        backend = self.__get_backend()
        return getattr(backend, key)


class LoopingCallDone(Exception):
    """Exception to break out and stop a LoopingCall.

    The poll-function passed to LoopingCall can raise this exception to
    break out of the loop normally. This is somewhat analogous to
    StopIteration.

    An optional return-value can be included as the argument to the exception;
    this return-value will be returned by LoopingCall.wait()

    """

    def __init__(self, retvalue=True):
        """:param retvalue: Value that LoopingCall.wait() should return."""
        self.retvalue = retvalue


class LoopingCall(object):
    def __init__(self, f=None, *args, **kw):
        self.args = args
        self.kw = kw
        self.f = f
        self._running = False

    def start(self, interval, now=True):
        self._running = True
        done = event.Event()

        def _inner():
            if not now:
                greenthread.sleep(interval)
            try:
                while self._running:
                    self.f(*self.args, **self.kw)
                    if not self._running:
                        break
                    greenthread.sleep(interval)
            except LoopingCallDone, e:
                self.stop()
                done.send(e.retvalue)
            except Exception:
                logging.exception('in looping call')
                done.send_exception(*sys.exc_info())
                return
            else:
                done.send(True)

        self.done = done

        greenthread.spawn(_inner)
        return self.done

    def stop(self):
        self._running = False

    def wait(self):
        return self.done.wait()


def xhtml_escape(value):
    """Escapes a string so it is valid within XML or XHTML.

    Code is directly from the utf8 function in
    http://github.com/facebook/tornado/blob/master/tornado/escape.py

    """
    return saxutils.escape(value, {'"': '&quot;'})


def utf8(value):
    """Try to turn a string into utf-8 if possible.

    Code is directly from the utf8 function in
    http://github.com/facebook/tornado/blob/master/tornado/escape.py

    """
    if isinstance(value, unicode):
        return value.encode('utf-8')
    assert isinstance(value, str)
    return value


def to_primitive(value):
    if type(value) is type([]) or type(value) is type((None,)):
        o = []
        for v in value:
            o.append(to_primitive(v))
        return o
    elif type(value) is type({}):
        o = {}
        for k, v in value.iteritems():
            o[k] = to_primitive(v)
        return o
    elif isinstance(value, datetime.datetime):
        return str(value)
    elif hasattr(value, 'iteritems'):
        return to_primitive(dict(value.iteritems()))
    elif hasattr(value, '__iter__'):
        return to_primitive(list(value))
    else:
        return value


def dumps(value):
    try:
        return json.dumps(value)
    except TypeError:
        pass
    return json.dumps(to_primitive(value))


def loads(s):
    return json.loads(s)


_semaphores = {}


class _NoopContextManager(object):
    def __enter__(self):
        pass

    def __exit__(self, exc_type, exc_val, exc_tb):
        pass


def synchronized(name, external=False):
    """Synchronization decorator.

    Decorating a method like so:
    @synchronized('mylock')
    def foo(self, *args):
       ...

    ensures that only one thread will execute the bar method at a time.

    Different methods can share the same lock:
    @synchronized('mylock')
    def foo(self, *args):
       ...

    @synchronized('mylock')
    def bar(self, *args):
       ...

    This way only one of either foo or bar can be executing at a time.

    The external keyword argument denotes whether this lock should work across
    multiple processes. This means that if two different workers both run a
    a method decorated with @synchronized('mylock', external=True), only one
    of them will execute at a time.

    """

    def wrap(f):
        @functools.wraps(f)
        def inner(*args, **kwargs):
            # NOTE(soren): If we ever go natively threaded, this will be racy.
            #              See http://stackoverflow.com/questions/5390569/dyn\
            #              amically-allocating-and-destroying-mutexes
            if name not in _semaphores:
                _semaphores[name] = semaphore.Semaphore()
            sem = _semaphores[name]
            LOG.debug(_('Attempting to grab semaphore "%(lock)s" for method '
                        '"%(method)s"...' % {'lock': name,
                                             'method': f.__name__}))
            with sem:
                if external:
                    LOG.debug(_('Attempting to grab file lock "%(lock)s" for '
                                'method "%(method)s"...' %
                                {'lock': name, 'method': f.__name__}))
                    lock_file_path = os.path.join(FLAGS.lock_path,
                                                  'nova-%s.lock' % name)
                    lock = lockfile.FileLock(lock_file_path)
                else:
                    lock = _NoopContextManager()

                with lock:
                    retval = f(*args, **kwargs)

            # If no-one else is waiting for it, delete it.
            # See note about possible raciness above.
            if not sem.balance < 1:
                del _semaphores[name]

            return retval
        return inner
    return wrap


def get_from_path(items, path):
    """Returns a list of items matching the specified path.

    Takes an XPath-like expression e.g. prop1/prop2/prop3, and for each item
    in items, looks up items[prop1][prop2][prop3].  Like XPath, if any of the
    intermediate results are lists it will treat each list item individually.
    A 'None' in items or any child expressions will be ignored, this function
    will not throw because of None (anywhere) in items.  The returned list
    will contain no None values.

    """
    if path is None:
        raise exception.Error('Invalid mini_xpath')

    (first_token, sep, remainder) = path.partition('/')

    if first_token == '':
        raise exception.Error('Invalid mini_xpath')

    results = []

    if items is None:
        return results

    if not isinstance(items, types.ListType):
        # Wrap single objects in a list
        items = [items]

    for item in items:
        if item is None:
            continue
        get_method = getattr(item, 'get', None)
        if get_method is None:
            continue
        child = get_method(first_token)
        if child is None:
            continue
        if isinstance(child, types.ListType):
            # Flatten intermediate lists
            for x in child:
                results.append(x)
        else:
            results.append(child)

    if not sep:
        # No more tokens
        return results
    else:
        return get_from_path(results, remainder)


def flatten_dict(dict_, flattened=None):
    """Recursively flatten a nested dictionary."""
    flattened = flattened or {}
    for key, value in dict_.iteritems():
        if hasattr(value, 'iteritems'):
            flatten_dict(value, flattened)
        else:
            flattened[key] = value
    return flattened


def partition_dict(dict_, keys):
    """Return two dicts, one with `keys` the other with everything else."""
    intersection = {}
    difference = {}
    for key, value in dict_.iteritems():
        if key in keys:
            intersection[key] = value
        else:
            difference[key] = value
    return intersection, difference


def map_dict_keys(dict_, key_map):
    """Return a dict in which the dictionaries keys are mapped to new keys."""
    mapped = {}
    for key, value in dict_.iteritems():
        mapped_key = key_map[key] if key in key_map else key
        mapped[mapped_key] = value
    return mapped


def subset_dict(dict_, keys):
    """Return a dict that only contains a subset of keys."""
    subset = partition_dict(dict_, keys)[0]
    return subset


def check_isinstance(obj, cls):
    """Checks that obj is of type cls, and lets PyLint infer types."""
    if isinstance(obj, cls):
        return obj
    raise Exception(_('Expected object of type: %s') % (str(cls)))
    # TODO(justinsb): Can we make this better??
    return cls()  # Ugly PyLint hack


def parse_server_string(server_str):
    """
    Parses the given server_string and returns a list of host and port.
    If it's not a combination of host part and port, the port element
    is a null string. If the input is invalid expression, return a null
    list.
    """
    try:
        # First of all, exclude pure IPv6 address (w/o port).
        if netaddr.valid_ipv6(server_str):
            return (server_str, '')

        # Next, check if this is IPv6 address with a port number combination.
        if server_str.find("]:") != -1:
            (address, port) = server_str.replace('[', '', 1).split(']:')
            return (address, port)

        # Third, check if this is a combination of an address and a port
        if server_str.find(':') == -1:
            return (server_str, '')

        # This must be a combination of an address and a port
        (address, port) = server_str.split(':')
        return (address, port)

    except:
        LOG.debug(_('Invalid server_string: %s' % server_str))
        return ('', '')


<<<<<<< HEAD
class PollTimeOut(exception.NovaException):
    message = _("Polling request timed out.")


def poll_until(retriever, condition, sleep_time=1, time_out=None):
    """Retrieves object until it passes condition, then returns it.

    If time_out_limit is passed in, PollTimeOut will be raised once that
    amount of time is eclipsed.

    """
    start_time = time.time()
    def poll_and_check():
        obj = retriever()
        if condition(obj):
            raise LoopingCallDone(retvalue=obj)
        if time_out is not None and time.time() > start_time + time_out:
            raise PollTimeOut
    lc = LoopingCall(f=poll_and_check).start(sleep_time, True)
    return lc.wait()
=======
def gen_uuid():
    return uuid.uuid4()


def is_uuid_like(val):
    """For our purposes, a UUID is a string in canoical form:

        aaaaaaaa-aaaa-aaaa-aaaa-aaaaaaaaaaaa
    """
    if not isinstance(val, basestring):
        return False
    return (len(val) == 36) and (val.count('-') == 4)
>>>>>>> 81954a61
<|MERGE_RESOLUTION|>--- conflicted
+++ resolved
@@ -729,7 +729,6 @@
         return ('', '')
 
 
-<<<<<<< HEAD
 class PollTimeOut(exception.NovaException):
     message = _("Polling request timed out.")
 
@@ -750,7 +749,8 @@
             raise PollTimeOut
     lc = LoopingCall(f=poll_and_check).start(sleep_time, True)
     return lc.wait()
-=======
+
+
 def gen_uuid():
     return uuid.uuid4()
 
@@ -762,5 +762,4 @@
     """
     if not isinstance(val, basestring):
         return False
-    return (len(val) == 36) and (val.count('-') == 4)
->>>>>>> 81954a61
+    return (len(val) == 36) and (val.count('-') == 4)