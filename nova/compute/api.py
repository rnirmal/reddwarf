# vim: tabstop=4 shiftwidth=4 softtabstop=4

# Copyright 2010 United States Government as represented by the
# Administrator of the National Aeronautics and Space Administration.
# All Rights Reserved.
#
#    Licensed under the Apache License, Version 2.0 (the "License"); you may
#    not use this file except in compliance with the License. You may obtain
#    a copy of the License at
#
#         http://www.apache.org/licenses/LICENSE-2.0
#
#    Unless required by applicable law or agreed to in writing, software
#    distributed under the License is distributed on an "AS IS" BASIS, WITHOUT
#    WARRANTIES OR CONDITIONS OF ANY KIND, either express or implied. See the
#    License for the specific language governing permissions and limitations
#    under the License.

"""
Handles all requests relating to instances (guest vms).
"""

import datetime
import logging
import time

from nova import db
from nova import exception
from nova import flags
from nova import network
from nova import quota
from nova import rpc
from nova import utils
from nova import volume
from nova.compute import instance_types
from nova.db import base

FLAGS = flags.FLAGS


def generate_default_hostname(instance_id):
    """Default function to generate a hostname given an instance reference."""
    return str(instance_id)


class API(base.Base):
    """API for interacting with the compute manager."""

    def __init__(self, image_service=None, network_api=None, volume_api=None,
                 **kwargs):
        if not image_service:
            image_service = utils.import_object(FLAGS.image_service)
        self.image_service = image_service
        if not network_api:
            network_api = network.API()
        self.network_api = network_api
        if not volume_api:
            volume_api = volume.API()
        self.volume_api = volume_api
        super(API, self).__init__(**kwargs)

    def get_network_topic(self, context, instance_id):
        try:
            instance = self.get(context, instance_id)
        except exception.NotFound as e:
            logging.warning("Instance %d was not found in get_network_topic",
                            instance_id)
            raise e

        host = instance['host']
        if not host:
            raise exception.Error("Instance %d has no host" % instance_id)
        topic = self.db.queue_get_for(context, FLAGS.compute_topic, host)
        return rpc.call(context,
                        topic,
                        {"method": "get_network_topic", "args": {'fake': 1}})

    def create(self, context, instance_type,
               image_id, kernel_id=None, ramdisk_id=None,
               min_count=1, max_count=1,
               display_name='', display_description='',
               key_name=None, key_data=None, security_group='default',
               availability_zone=None, user_data=None,
               generate_hostname=generate_default_hostname):
        """Create the number of instances requested if quota and
        other arguments check out ok."""

        type_data = instance_types.INSTANCE_TYPES[instance_type]
        num_instances = quota.allowed_instances(context, max_count, type_data)
        if num_instances < min_count:
            logging.warn("Quota exceeeded for %s, tried to run %s instances",
                         context.project_id, min_count)
            raise quota.QuotaError("Instance quota exceeded. You can only "
                                   "run %s more instances of this type." %
                                   num_instances, "InstanceLimitExceeded")

        is_vpn = image_id == FLAGS.vpn_image_id
        if not is_vpn:
            image = self.image_service.show(context, image_id)
            if kernel_id is None:
                kernel_id = image.get('kernelId', None)
            if ramdisk_id is None:
                ramdisk_id = image.get('ramdiskId', None)
            # No kernel and ramdisk for raw images
            if kernel_id == str(FLAGS.null_kernel):
                kernel_id = None
                ramdisk_id = None
                logging.debug("Creating a raw instance")
            # Make sure we have access to kernel and ramdisk (if not raw)
            if kernel_id:
                self.image_service.show(context, kernel_id)
            if ramdisk_id:
                self.image_service.show(context, ramdisk_id)

        if security_group is None:
            security_group = ['default']
        if not type(security_group) is list:
            security_group = [security_group]

        security_groups = []
        self.ensure_default_security_group(context)
        for security_group_name in security_group:
            group = db.security_group_get_by_name(context,
                                                  context.project_id,
                                                  security_group_name)
            security_groups.append(group['id'])

        if key_data is None and key_name:
            key_pair = db.key_pair_get(context, context.user_id, key_name)
            key_data = key_pair['public_key']

        base_options = {
            'reservation_id': utils.generate_uid('r'),
            'image_id': image_id,
            'kernel_id': kernel_id or '',
            'ramdisk_id': ramdisk_id or '',
            'state_description': 'scheduling',
            'user_id': context.user_id,
            'project_id': context.project_id,
            'launch_time': time.strftime('%Y-%m-%dT%H:%M:%SZ', time.gmtime()),
            'instance_type': instance_type,
            'memory_mb': type_data['memory_mb'],
            'vcpus': type_data['vcpus'],
            'local_gb': type_data['local_gb'],
            'display_name': display_name,
            'display_description': display_description,
            'user_data': user_data or '',
            'key_name': key_name,
            'key_data': key_data,
<<<<<<< HEAD
            'locked': False}
=======
            'availability_zone': availability_zone}
>>>>>>> 9eca4d51

        elevated = context.elevated()
        instances = []
        logging.debug(_("Going to run %s instances..."), num_instances)
        for num in range(num_instances):
            instance = dict(mac_address=utils.generate_mac(),
                            launch_index=num,
                            **base_options)
            instance = self.db.instance_create(context, instance)
            instance_id = instance['id']

            elevated = context.elevated()
            if not security_groups:
                security_groups = []
            for security_group_id in security_groups:
                self.db.instance_add_security_group(elevated,
                                                    instance_id,
                                                    security_group_id)

            # Set sane defaults if not specified
            updates = dict(hostname=generate_hostname(instance_id))
            if 'display_name' not in instance:
                updates['display_name'] = "Server %s" % instance_id

            instance = self.update(context, instance_id, **updates)
            instances.append(instance)

            logging.debug(_("Casting to scheduler for %s/%s's instance %s"),
                          context.project_id, context.user_id, instance_id)
            rpc.cast(context,
                     FLAGS.scheduler_topic,
                     {"method": "run_instance",
                      "args": {"topic": FLAGS.compute_topic,
                               "instance_id": instance_id}})

        return instances

    def ensure_default_security_group(self, context):
        """ Create security group for the security context if it
        does not already exist

        :param context: the security context

        """
        try:
            db.security_group_get_by_name(context, context.project_id,
                                          'default')
        except exception.NotFound:
            values = {'name': 'default',
                      'description': 'default',
                      'user_id': context.user_id,
                      'project_id': context.project_id}
            db.security_group_create(context, values)

    def update(self, context, instance_id, **kwargs):
        """Updates the instance in the datastore.

        :param context: The security context
        :param instance_id: ID of the instance to update
        :param kwargs: All additional keyword args are treated
                       as data fields of the instance to be
                       updated

        :retval None

        """
        return self.db.instance_update(context, instance_id, kwargs)

    def delete(self, context, instance_id):
        logging.debug("Going to try and terminate %s" % instance_id)
        try:
            instance = self.get(context, instance_id)
        except exception.NotFound as e:
            logging.warning(_("Instance %s was not found during terminate"),
                            instance_id)
            raise e

        if (instance['state_description'] == 'terminating'):
            logging.warning(_("Instance %s is already being terminated"),
                            instance_id)
            return

        self.update(context,
                    instance['id'],
                    state_description='terminating',
                    state=0,
                    terminated_at=datetime.datetime.utcnow())

        host = instance['host']
        if host:
            rpc.cast(context,
                     self.db.queue_get_for(context, FLAGS.compute_topic, host),
                     {"method": "terminate_instance",
                      "args": {"instance_id": instance_id}})
        else:
            self.db.instance_destroy(context, instance_id)

    def get(self, context, instance_id):
        """Get a single instance with the given ID."""
        return self.db.instance_get_by_id(context, instance_id)

    def get_all(self, context, project_id=None, reservation_id=None,
                fixed_ip=None):
        """Get all instances, possibly filtered by one of the
        given parameters. If there is no filter and the context is
        an admin, it will retreive all instances in the system."""
        if reservation_id is not None:
            return self.db.instance_get_all_by_reservation(context,
                                                           reservation_id)
        if fixed_ip is not None:
            return self.db.fixed_ip_get_instance(context, fixed_ip)
        if project_id or not context.is_admin:
            if not context.project:
                return self.db.instance_get_all_by_user(context,
                                                        context.user_id)
            if project_id is None:
                project_id = context.project_id
            return self.db.instance_get_all_by_project(context,
            project_id)
        return self.db.instance_get_all(context)

    def snapshot(self, context, instance_id, name):
        """Snapshot the given instance."""
        instance = self.get(context, instance_id)
        host = instance['host']
        rpc.cast(context,
                 self.db.queue_get_for(context, FLAGS.compute_topic, host),
                 {"method": "snapshot_instance",
                  "args": {"instance_id": instance_id, "name": name}})

    def reboot(self, context, instance_id):
        """Reboot the given instance."""
        instance = self.get(context, instance_id)
        host = instance['host']
        rpc.cast(context,
                 self.db.queue_get_for(context, FLAGS.compute_topic, host),
                 {"method": "reboot_instance",
                  "args": {"instance_id": instance_id}})

    def pause(self, context, instance_id):
        """Pause the given instance."""
        instance = self.get(context, instance_id)
        host = instance['host']
        rpc.cast(context,
                 self.db.queue_get_for(context, FLAGS.compute_topic, host),
                 {"method": "pause_instance",
                  "args": {"instance_id": instance_id}})

    def unpause(self, context, instance_id):
        """Unpause the given instance."""
        instance = self.get(context, instance_id)
        host = instance['host']
        rpc.cast(context,
                 self.db.queue_get_for(context, FLAGS.compute_topic, host),
                 {"method": "unpause_instance",
                  "args": {"instance_id": instance_id}})

    def get_diagnostics(self, context, instance_id):
        """Retrieve diagnostics for the given instance."""
        instance = self.get(context, instance_id)
        host = instance["host"]
        return rpc.call(context,
            self.db.queue_get_for(context, FLAGS.compute_topic, host),
            {"method": "get_diagnostics",
             "args": {"instance_id": instance_id}})

    def get_actions(self, context, instance_id):
        """Retrieve actions for the given instance."""
        return self.db.instance_get_actions(context, instance_id)

    def suspend(self, context, instance_id):
        """suspend the instance with instance_id"""
        instance = self.get(context, instance_id)
        host = instance['host']
        rpc.cast(context,
                 self.db.queue_get_for(context, FLAGS.compute_topic, host),
                 {"method": "suspend_instance",
                  "args": {"instance_id": instance_id}})

    def resume(self, context, instance_id):
        """resume the instance with instance_id"""
        instance = self.get(context, instance_id)
        host = instance['host']
        rpc.cast(context,
                 self.db.queue_get_for(context, FLAGS.compute_topic, host),
                 {"method": "resume_instance",
                  "args": {"instance_id": instance_id}})

    def rescue(self, context, instance_id):
        """Rescue the given instance."""
        instance = self.get(context, instance_id)
        host = instance['host']
        rpc.cast(context,
                 self.db.queue_get_for(context, FLAGS.compute_topic, host),
                 {"method": "rescue_instance",
                  "args": {"instance_id": instance_id}})

    def unrescue(self, context, instance_id):
        """Unrescue the given instance."""
        instance = self.get(context, instance_id)
        host = instance['host']
        rpc.cast(context,
                 self.db.queue_get_for(context, FLAGS.compute_topic, host),
                 {"method": "unrescue_instance",
<<<<<<< HEAD
                  "args": {"instance_id": instance['id']}})

    def lock(self, context, instance_id):
        """
        lock the instance with instance_id

        """
        instance = self.get_instance(context, instance_id)
        host = instance['host']
        rpc.cast(context,
                 self.db.queue_get_for(context, FLAGS.compute_topic, host),
                 {"method": "lock_instance",
                  "args": {"instance_id": instance['id']}})

    def unlock(self, context, instance_id):
        """
        unlock the instance with instance_id

        """
        instance = self.get_instance(context, instance_id)
        host = instance['host']
        rpc.cast(context,
                 self.db.queue_get_for(context, FLAGS.compute_topic, host),
                 {"method": "unlock_instance",
                  "args": {"instance_id": instance['id']}})

    def get_lock(self, context, instance_id):
        """
        return the boolean state of (instance with instance_id)'s lock

        """
        instance = self.get_instance(context, instance_id)
        return instance['locked']
=======
                  "args": {"instance_id": instance_id}})

    def attach_volume(self, context, instance_id, volume_id, device):
        if not re.match("^/dev/[a-z]d[a-z]+$", device):
            raise exception.ApiError(_("Invalid device specified: %s. "
                                     "Example device: /dev/vdb") % device)
        self.volume_api.check_attach(context, volume_id)
        instance = self.get(context, instance_id)
        host = instance['host']
        rpc.cast(context,
                 self.db.queue_get_for(context, FLAGS.compute_topic, host),
                 {"method": "attach_volume",
                  "args": {"volume_id": volume_id,
                           "instance_id": instance_id,
                           "mountpoint": device}})

    def detach_volume(self, context, volume_id):
        instance = self.db.volume_get_instance(context.elevated(), volume_id)
        if not instance:
            raise exception.ApiError(_("Volume isn't attached to anything!"))
        self.volume_api.check_detach(context, volume_id)
        host = instance['host']
        rpc.cast(context,
                 self.db.queue_get_for(context, FLAGS.compute_topic, host),
                 {"method": "detach_volume",
                  "args": {"instance_id": instance['id'],
                           "volume_id": volume_id}})
        return instance

    def associate_floating_ip(self, context, instance_id, address):
        instance = self.get(context, instance_id)
        self.network_api.associate_floating_ip(context, address,
                                               instance['fixed_ip'])
>>>>>>> 9eca4d51
<|MERGE_RESOLUTION|>--- conflicted
+++ resolved
@@ -147,11 +147,8 @@
             'user_data': user_data or '',
             'key_name': key_name,
             'key_data': key_data,
-<<<<<<< HEAD
-            'locked': False}
-=======
+            'locked': False,
             'availability_zone': availability_zone}
->>>>>>> 9eca4d51
 
         elevated = context.elevated()
         instances = []
@@ -356,8 +353,7 @@
         rpc.cast(context,
                  self.db.queue_get_for(context, FLAGS.compute_topic, host),
                  {"method": "unrescue_instance",
-<<<<<<< HEAD
-                  "args": {"instance_id": instance['id']}})
+                  "args": {"instance_id": instance_id}})
 
     def lock(self, context, instance_id):
         """
@@ -390,8 +386,6 @@
         """
         instance = self.get_instance(context, instance_id)
         return instance['locked']
-=======
-                  "args": {"instance_id": instance_id}})
 
     def attach_volume(self, context, instance_id, volume_id, device):
         if not re.match("^/dev/[a-z]d[a-z]+$", device):
@@ -423,5 +417,4 @@
     def associate_floating_ip(self, context, instance_id, address):
         instance = self.get(context, instance_id)
         self.network_api.associate_floating_ip(context, address,
-                                               instance['fixed_ip'])
->>>>>>> 9eca4d51
+                                               instance['fixed_ip'])