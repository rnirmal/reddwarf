--- conflicted
+++ resolved
@@ -999,17 +999,10 @@
         return self._call_compute_message("set_host_enabled", context,
                 instance_id=None, host=host, params={"enabled": enabled})
 
-<<<<<<< HEAD
-    def set_host_powerstate(self, context, host, state):
-        """Reboots or shuts down the host."""
-        return self._call_compute_message("set_host_powerstate", context,
-                instance_id=None, host=host, params={"state": state})
-=======
     def host_power_action(self, context, host, action):
-        """Reboots or shuts down the host."""
+        """Reboots, shuts down or powers up the host."""
         return self._call_compute_message("host_power_action", context,
                 instance_id=None, host=host, params={"action": action})
->>>>>>> dcac4bc6
 
     @scheduler_api.reroute_compute("diagnostics")
     def get_diagnostics(self, context, instance_id):
