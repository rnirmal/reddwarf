# vim: tabstop=4 shiftwidth=4 softtabstop=4

# Copyright 2010 United States Government as represented by the
# Administrator of the National Aeronautics and Space Administration.
# All Rights Reserved.
#
#    Licensed under the Apache License, Version 2.0 (the "License"); you may
#    not use this file except in compliance with the License. You may obtain
#    a copy of the License at
#
#         http://www.apache.org/licenses/LICENSE-2.0
#
#    Unless required by applicable law or agreed to in writing, software
#    distributed under the License is distributed on an "AS IS" BASIS, WITHOUT
#    WARRANTIES OR CONDITIONS OF ANY KIND, either express or implied. See the
#    License for the specific language governing permissions and limitations
#    under the License.

"""Command-line flag library.

Wraps gflags.

Package-level global flags are defined here, the rest are defined
where they're used.

"""

import getopt
import os
import socket
import string
import sys

import gflags


class FlagValues(gflags.FlagValues):
    """Extension of gflags.FlagValues that allows undefined and runtime flags.

    Unknown flags will be ignored when parsing the command line, but the
    command line will be kept so that it can be replayed if new flags are
    defined after the initial parsing.

    """

    def __init__(self, extra_context=None):
        gflags.FlagValues.__init__(self)
        self.__dict__['__dirty'] = []
        self.__dict__['__was_already_parsed'] = False
        self.__dict__['__stored_argv'] = []
        self.__dict__['__extra_context'] = extra_context

    def __call__(self, argv):
        # We're doing some hacky stuff here so that we don't have to copy
        # out all the code of the original verbatim and then tweak a few lines.
        # We're hijacking the output of getopt so we can still return the
        # leftover args at the end
        sneaky_unparsed_args = {"value": None}
        original_argv = list(argv)

        if self.IsGnuGetOpt():
            orig_getopt = getattr(getopt, 'gnu_getopt')
            orig_name = 'gnu_getopt'
        else:
            orig_getopt = getattr(getopt, 'getopt')
            orig_name = 'getopt'

        def _sneaky(*args, **kw):
            optlist, unparsed_args = orig_getopt(*args, **kw)
            sneaky_unparsed_args['value'] = unparsed_args
            return optlist, unparsed_args

        try:
            setattr(getopt, orig_name, _sneaky)
            args = gflags.FlagValues.__call__(self, argv)
        except gflags.UnrecognizedFlagError:
            # Undefined args were found, for now we don't care so just
            # act like everything went well
            # (these three lines are copied pretty much verbatim from the end
            # of the __call__ function we are wrapping)
            unparsed_args = sneaky_unparsed_args['value']
            if unparsed_args:
                if self.IsGnuGetOpt():
                    args = argv[:1] + unparsed_args
                else:
                    args = argv[:1] + original_argv[-len(unparsed_args):]
            else:
                args = argv[:1]
        finally:
            setattr(getopt, orig_name, orig_getopt)

        # Store the arguments for later, we'll need them for new flags
        # added at runtime
        self.__dict__['__stored_argv'] = original_argv
        self.__dict__['__was_already_parsed'] = True
        self.ClearDirty()
        return args

    def Reset(self):
        gflags.FlagValues.Reset(self)
        self.__dict__['__dirty'] = []
        self.__dict__['__was_already_parsed'] = False
        self.__dict__['__stored_argv'] = []

    def SetDirty(self, name):
        """Mark a flag as dirty so that accessing it will case a reparse."""
        self.__dict__['__dirty'].append(name)

    def IsDirty(self, name):
        return name in self.__dict__['__dirty']

    def ClearDirty(self):
        self.__dict__['__dirty'] = []

    def WasAlreadyParsed(self):
        return self.__dict__['__was_already_parsed']

    def ParseNewFlags(self):
        if '__stored_argv' not in self.__dict__:
            return
        new_flags = FlagValues(self)
        for k in self.FlagDict().iterkeys():
            new_flags[k] = gflags.FlagValues.__getitem__(self, k)

        new_flags.Reset()
        new_flags(self.__dict__['__stored_argv'])
        for k in new_flags.FlagDict().iterkeys():
            setattr(self, k, getattr(new_flags, k))
        self.ClearDirty()

    def __setitem__(self, name, flag):
        gflags.FlagValues.__setitem__(self, name, flag)
        if self.WasAlreadyParsed():
            self.SetDirty(name)

    def __getitem__(self, name):
        if self.IsDirty(name):
            self.ParseNewFlags()
        return gflags.FlagValues.__getitem__(self, name)

    def __getattr__(self, name):
        if self.IsDirty(name):
            self.ParseNewFlags()
        val = gflags.FlagValues.__getattr__(self, name)
        if type(val) is str:
            tmpl = string.Template(val)
            context = [self, self.__dict__['__extra_context']]
            return tmpl.substitute(StrWrapper(context))
        return val


class StrWrapper(object):
    """Wrapper around FlagValues objects.

    Wraps FlagValues objects for string.Template so that we're
    sure to return strings.

    """
    def __init__(self, context_objs):
        self.context_objs = context_objs

    def __getitem__(self, name):
        for context in self.context_objs:
            val = getattr(context, name, False)
            if val:
                return str(val)
        raise KeyError(name)


# Copied from gflags with small mods to get the naming correct.
# Originally gflags checks for the first module that is not gflags that is
# in the call chain, we want to check for the first module that is not gflags
# and not this module.
def _GetCallingModule():
    """Returns the name of the module that's calling into this module.

    We generally use this function to get the name of the module calling a
    DEFINE_foo... function.

    """
    # Walk down the stack to find the first globals dict that's not ours.
    for depth in range(1, sys.getrecursionlimit()):
        if not sys._getframe(depth).f_globals is globals():
            module_name = __GetModuleName(sys._getframe(depth).f_globals)
            if module_name == 'gflags':
                continue
            if module_name is not None:
                return module_name
    raise AssertionError("No module was found")


# Copied from gflags because it is a private function
def __GetModuleName(globals_dict):
    """Given a globals dict, returns the name of the module that defines it.

    Args:
    globals_dict: A dictionary that should correspond to an environment
      providing the values of the globals.

    Returns:
    A string (the name of the module) or None (if the module could not
    be identified.

    """
    for name, module in sys.modules.iteritems():
        if getattr(module, '__dict__', None) is globals_dict:
            if name == '__main__':
                return sys.argv[0]
            return name
    return None


def _wrapper(func):
    def _wrapped(*args, **kw):
        kw.setdefault('flag_values', FLAGS)
        func(*args, **kw)
    _wrapped.func_name = func.func_name
    return _wrapped


FLAGS = FlagValues()
gflags.FLAGS = FLAGS
gflags._GetCallingModule = _GetCallingModule


DEFINE = _wrapper(gflags.DEFINE)
DEFINE_string = _wrapper(gflags.DEFINE_string)
DEFINE_integer = _wrapper(gflags.DEFINE_integer)
DEFINE_bool = _wrapper(gflags.DEFINE_bool)
DEFINE_boolean = _wrapper(gflags.DEFINE_boolean)
DEFINE_float = _wrapper(gflags.DEFINE_float)
DEFINE_enum = _wrapper(gflags.DEFINE_enum)
DEFINE_list = _wrapper(gflags.DEFINE_list)
DEFINE_spaceseplist = _wrapper(gflags.DEFINE_spaceseplist)
DEFINE_multistring = _wrapper(gflags.DEFINE_multistring)
DEFINE_multi_int = _wrapper(gflags.DEFINE_multi_int)
DEFINE_flag = _wrapper(gflags.DEFINE_flag)
HelpFlag = gflags.HelpFlag
HelpshortFlag = gflags.HelpshortFlag
HelpXMLFlag = gflags.HelpXMLFlag


def DECLARE(name, module_string, flag_values=FLAGS):
    if module_string not in sys.modules:
        __import__(module_string, globals(), locals())
    if name not in flag_values:
        raise gflags.UnrecognizedFlag(
                "%s not defined by %s" % (name, module_string))


def _get_my_ip():
    """Returns the actual ip of the local machine."""
    try:
        csock = socket.socket(socket.AF_INET, socket.SOCK_DGRAM)
        csock.connect(('8.8.8.8', 80))
        (addr, port) = csock.getsockname()
        csock.close()
        return addr
    except socket.error as ex:
        return "127.0.0.1"


# __GLOBAL FLAGS ONLY__
# Define any app-specific flags in their own files, docs at:
# http://code.google.com/p/python-gflags/source/browse/trunk/gflags.py#a9
DEFINE_string('my_ip', _get_my_ip(), 'host ip address')
DEFINE_list('region_list',
            [],
            'list of region=fqdn pairs separated by commas')
DEFINE_string('connection_type', 'libvirt', 'libvirt, xenapi or fake')
DEFINE_string('aws_access_key_id', 'admin', 'AWS Access ID')
DEFINE_string('aws_secret_access_key', 'admin', 'AWS Access Key')
# NOTE(sirp): my_ip interpolation doesn't work within nested structures
DEFINE_list('glance_api_servers',
            ['%s:9292' % _get_my_ip()],
            'list of glance api servers available to nova (host:port)')
DEFINE_integer('s3_port', 3333, 's3 port')
DEFINE_string('s3_host', '$my_ip', 's3 host (for infrastructure)')
DEFINE_string('s3_dmz', '$my_ip', 's3 dmz ip (for instances)')
DEFINE_string('compute_topic', 'compute', 'the topic compute nodes listen on')
DEFINE_string('console_topic', 'console',
              'the topic console proxy nodes listen on')
DEFINE_string('scheduler_topic', 'scheduler',
              'the topic scheduler nodes listen on')
DEFINE_string('volume_topic', 'volume', 'the topic volume nodes listen on')
DEFINE_string('network_topic', 'network', 'the topic network nodes listen on')
DEFINE_string('dns_topic', 'dns', 'the topic dns nodes listen on')
DEFINE_string('ajax_console_proxy_topic', 'ajax_proxy',
              'the topic ajax proxy nodes listen on')
DEFINE_string('ajax_console_proxy_url',
              'http://127.0.0.1:8000',
              'location of ajax console proxy, \
               in the form "http://127.0.0.1:8000"')
DEFINE_string('ajax_console_proxy_port',
               8000, 'port that ajax_console_proxy binds')
DEFINE_string('vsa_topic', 'vsa', 'the topic that nova-vsa service listens on')
DEFINE_bool('verbose', False, 'show debug output')
DEFINE_boolean('fake_rabbit', False, 'use a fake rabbit')
DEFINE_bool('fake_network', False,
            'should we use fake network devices and addresses')
DEFINE_string('rabbit_host', 'localhost', 'rabbit host')
DEFINE_integer('rabbit_port', 5672, 'rabbit port')
DEFINE_bool('rabbit_use_ssl', False, 'connect over SSL')
DEFINE_string('rabbit_userid', 'guest', 'rabbit userid')
DEFINE_string('rabbit_password', 'guest', 'rabbit password')
DEFINE_string('rabbit_virtual_host', '/', 'rabbit virtual host')
DEFINE_integer('rabbit_retry_interval', 1,
        'rabbit connection retry interval to start')
DEFINE_integer('rabbit_retry_backoff', 2,
        'rabbit connection retry backoff in seconds')
DEFINE_integer('rabbit_max_retries', 0,
        'maximum rabbit connection attempts (0=try forever)')
DEFINE_string('control_exchange', 'nova', 'the main exchange to connect to')
DEFINE_boolean('rabbit_durable_queues', False, 'use durable queues')
DEFINE_list('enabled_apis', ['ec2', 'osapi'],
            'list of APIs to enable by default')
DEFINE_string('ec2_host', '$my_ip', 'ip of api server')
DEFINE_string('ec2_dmz_host', '$my_ip', 'internal ip of api server')
DEFINE_integer('ec2_port', 8773, 'cloud controller port')
DEFINE_string('ec2_scheme', 'http', 'prefix for ec2')
DEFINE_string('ec2_path', '/services/Cloud', 'suffix for ec2')
DEFINE_string('osapi_extensions_path', '/var/lib/nova/extensions',
               'default directory for nova extensions')
DEFINE_string('osapi_host', '$my_ip', 'ip of api server')
DEFINE_string('osapi_scheme', 'http', 'prefix for openstack')
DEFINE_integer('osapi_port', 8774, 'OpenStack API port')
DEFINE_string('osapi_path', '/v1.1/', 'suffix for openstack')
DEFINE_integer('osapi_max_limit', 1000,
               'max number of items returned in a collection response')

DEFINE_string('default_project', 'openstack', 'default project for openstack')
DEFINE_string('default_image', 'ami-11111',
              'default image to use, testing only')
DEFINE_string('default_instance_type', 'm1.small',
              'default instance type to use, testing only')
DEFINE_string('null_kernel', 'nokernel',
              'kernel image that indicates not to use a kernel,'
              ' but to use a raw disk image instead')

DEFINE_integer('vpn_image_id', 0, 'integer id for cloudpipe vpn server')
DEFINE_string('vpn_key_suffix',
              '-vpn',
              'Suffix to add to project name for vpn key and secgroups')

DEFINE_integer('auth_token_ttl', 3600, 'Seconds for auth tokens to linger')

DEFINE_string('state_path', os.path.join(os.path.dirname(__file__), '../'),
              "Top-level directory for maintaining nova's state")
DEFINE_string('lock_path', os.path.join(os.path.dirname(__file__), '../'),
              'Directory for lock files')
DEFINE_string('logdir', None, 'output to a per-service log file in named '
                              'directory')
DEFINE_integer('logfile_mode', 0644, 'Default file mode of the logs.')
DEFINE_string('sqlite_db', 'nova.sqlite', 'file name for sqlite')
DEFINE_integer('sql_pool_timeout', 30,
               'seconds to wait for connection from pool before erroring')
DEFINE_integer('sql_min_pool_size', 10,
               'minimum number of SQL connections to pool')
DEFINE_integer('sql_max_pool_size', 10,
               'maximum number of SQL connections to pool')
DEFINE_string('sql_connection',
              'sqlite:///$state_path/$sqlite_db',
              'connection string for sql database')
DEFINE_integer('sql_idle_timeout',
              3600,
              'timeout for idle sql database connections')
DEFINE_integer('sql_max_retries', 12, 'sql connection attempts')
DEFINE_integer('sql_retry_interval', 10, 'sql connection retry interval')

DEFINE_string('compute_manager', 'nova.compute.manager.ComputeManager',
              'Manager for compute')
DEFINE_string('console_manager', 'nova.console.manager.ConsoleProxyManager',
              'Manager for console proxy')
DEFINE_string('dns_manager', 'nova.dns.manager.DnsManager',
              'Manager for dns')
DEFINE_string('network_manager', 'nova.network.manager.VlanManager',
              'Manager for network')
DEFINE_string('volume_manager', 'nova.volume.manager.VolumeManager',
              'Manager for volume')
DEFINE_string('scheduler_manager', 'nova.scheduler.manager.SchedulerManager',
              'Manager for scheduler')
<<<<<<< HEAD
DEFINE_string('guest_manager', 'nova.guest.manager.GuestManager',
              'Manager for guest agent')
=======
DEFINE_string('vsa_manager', 'nova.vsa.manager.VsaManager',
              'Manager for vsa')
DEFINE_string('vc_image_name', 'vc_image',
              'the VC image ID (for a VC image that exists in DB Glance)')
# VSA constants and enums
DEFINE_string('default_vsa_instance_type', 'm1.small',
              'default instance type for VSA instances')
DEFINE_integer('max_vcs_in_vsa', 32,
               'maxinum VCs in a VSA')
DEFINE_integer('vsa_part_size_gb', 100,
               'default partition size for shared capacity')
>>>>>>> 67420a53

# The service to use for image search and retrieval
DEFINE_string('image_service', 'nova.image.glance.GlanceImageService',
              'The service to use for retrieving and searching for images.')

DEFINE_string('host', socket.gethostname(),
              'name of this node')

DEFINE_string('node_availability_zone', 'nova',
              'availability zone of this node')

DEFINE_string('notification_driver',
              'nova.notifier.no_op_notifier',
              'Default driver for sending notifications')
DEFINE_list('memcached_servers', None,
            'Memcached servers or None for in process cache.')

DEFINE_string('zone_name', 'nova', 'name of this zone')
DEFINE_list('zone_capabilities',
                ['hypervisor=xenserver;kvm', 'os=linux;windows'],
                 'Key/Multi-value list representng capabilities of this zone')

DEFINE_string('dns_instance_entry_factory',
              'nova.dns.driver.DnsInstanceEntryFactory',
              'Method used to create entries for instances')
DEFINE_string('build_plan_encryption_key', None,
        '128bit (hex) encryption key for scheduler build plans.')

DEFINE_bool('start_guests_on_host_boot', False,
            'Whether to restart guests when the host reboots')
DEFINE_bool('resume_guests_state_on_host_boot', False,
            'Whether to start guests, that was running before the host reboot')

DEFINE_string('root_helper', 'sudo',
              'Command prefix to use for running commands as root')

DEFINE_bool('use_ipv6', False, 'use ipv6')

DEFINE_integer('password_length', 12,
                    'Length of generated instance admin passwords')

DEFINE_bool('monkey_patch', False,
              'Whether to log monkey patching')

DEFINE_list('monkey_patch_modules',
        ['nova.api.ec2.cloud:nova.notifier.api.notify_decorator',
        'nova.compute.api:nova.notifier.api.notify_decorator'],
        'Module list representing monkey '
        'patched module and decorator')<|MERGE_RESOLUTION|>--- conflicted
+++ resolved
@@ -379,10 +379,8 @@
               'Manager for volume')
 DEFINE_string('scheduler_manager', 'nova.scheduler.manager.SchedulerManager',
               'Manager for scheduler')
-<<<<<<< HEAD
 DEFINE_string('guest_manager', 'nova.guest.manager.GuestManager',
               'Manager for guest agent')
-=======
 DEFINE_string('vsa_manager', 'nova.vsa.manager.VsaManager',
               'Manager for vsa')
 DEFINE_string('vc_image_name', 'vc_image',
@@ -394,7 +392,6 @@
                'maxinum VCs in a VSA')
 DEFINE_integer('vsa_part_size_gb', 100,
                'default partition size for shared capacity')
->>>>>>> 67420a53
 
 # The service to use for image search and retrieval
 DEFINE_string('image_service', 'nova.image.glance.GlanceImageService',
