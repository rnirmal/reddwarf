--- conflicted
+++ resolved
@@ -120,12 +120,8 @@
             # The server controller has a habit of returning exceptions
             # instead of raising them.
             return server
-<<<<<<< HEAD
         flavorRef = server['server']['flavor']['id']
-=======
-        flavorRef = server['server']['flavorRef']
         addresses = server['server']['addresses']
->>>>>>> 651a2ffd
 
         resp = {
             'dbcontainer': {
@@ -133,12 +129,8 @@
                 'name': instance['display_name'],
                 'host': instance['host'],
                 'account_id': instance['user_id'],
-<<<<<<< HEAD
                 'flavor': flavorRef,
-=======
                 'addresses': addresses,
-                'flavorRef': flavorRef,
->>>>>>> 651a2ffd
                 'databases': dbs,
                 'users': users,
                 'volume': volume,
