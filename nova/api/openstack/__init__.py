--- conflicted
+++ resolved
@@ -142,15 +142,13 @@
                         parent_resource=dict(member_name='server',
                         collection_name='servers'))
 
-<<<<<<< HEAD
         mapper.resource("limit", "limits",
                         controller=limits.LimitsControllerV10())
-=======
+
         mapper.resource("ip", "ips", controller=ips.Controller(),
                         collection=dict(public='GET', private='GET'),
                         parent_resource=dict(member_name='server',
                                              collection_name='servers'))
->>>>>>> a1db2db0
 
 
 class APIRouterV11(APIRouter):
