# Copyright 2010 OpenStack LLC.
# All Rights Reserved.
#
#    Licensed under the Apache License, Version 2.0 (the "License"); you may
#    not use this file except in compliance with the License. You may obtain
#    a copy of the License at
#
#         http://www.apache.org/licenses/LICENSE-2.0
#
#    Unless required by applicable law or agreed to in writing, software
#    distributed under the License is distributed on an "AS IS" BASIS, WITHOUT
#    WARRANTIES OR CONDITIONS OF ANY KIND, either express or implied. See the
#    License for the specific language governing permissions and limitations
#    under the License.

import base64
import traceback

from webob import exc
from xml.dom import minidom

from nova import compute
from nova import exception
from nova import flags
from nova import log as logging
from nova import quota
from nova import utils
from nova.api.openstack import common
from nova.api.openstack import faults
import nova.api.openstack.views.addresses
import nova.api.openstack.views.flavors
import nova.api.openstack.views.images
import nova.api.openstack.views.servers
from nova.auth import manager as auth_manager
from nova.compute import instance_types
import nova.api.openstack
from nova.scheduler import api as scheduler_api


LOG = logging.getLogger('nova.api.openstack.servers')
FLAGS = flags.FLAGS


class Controller(common.OpenstackController):
    """ The Server API controller for the OpenStack API """

    _serialization_metadata = {
        "application/xml": {
            "attributes": {
                "server": ["id", "imageId", "name", "flavorId", "hostId",
                           "status", "progress", "adminPass", "flavorRef",
                           "imageRef"],
                "link": ["rel", "type", "href"],
            },
            "dict_collections": {
                "metadata": {"item_name": "meta", "item_key": "key"},
            },
            "list_collections": {
                "public": {"item_name": "ip", "item_key": "addr"},
                "private": {"item_name": "ip", "item_key": "addr"},
            },
        },
    }

    def __init__(self):
        self.compute_api = compute.API()
        self._image_service = utils.import_object(FLAGS.image_service)
        super(Controller, self).__init__()

    def index(self, req):
        """ Returns a list of server names and ids for a given user """
        return self._items(req, is_detail=False)

    def detail(self, req):
        """ Returns a list of server details for a given user """
        return self._items(req, is_detail=True)

    def _image_id_from_req_data(self, data):
        raise NotImplementedError()

    def _flavor_id_from_req_data(self, data):
        raise NotImplementedError()

    def _get_view_builder(self, req):
        raise NotImplementedError()

    def _limit_items(self, items, req):
        raise NotImplementedError()

    def _action_rebuild(self, info, request, instance_id):
        raise NotImplementedError()

    def _items(self, req, is_detail):
        """Returns a list of servers for a given user.

        builder - the response model builder
        """
        instance_list = self.compute_api.get_all(req.environ['nova.context'])
        limited_list = self._limit_items(instance_list, req)
        builder = self._get_view_builder(req)
        servers = [builder.build(inst, is_detail)['server']
                for inst in limited_list]
        return dict(servers=servers)

    @scheduler_api.redirect_handler
    def show(self, req, id):
        """ Returns server details by server id """
        try:
            instance = self.compute_api.routing_get(
                req.environ['nova.context'], id)
            builder = self._get_view_builder(req)
            return builder.build(instance, is_detail=True)
        except exception.NotFound:
            return faults.Fault(exc.HTTPNotFound())

    @scheduler_api.redirect_handler
    def delete(self, req, id):
        """ Destroys a server """
        try:
            self.compute_api.delete(req.environ['nova.context'], id)
        except exception.NotFound:
            return faults.Fault(exc.HTTPNotFound())
        return exc.HTTPAccepted()

    def create(self, req):
        """ Creates a new server for a given user """
        env = self._deserialize_create(req)
        if not env:
            return faults.Fault(exc.HTTPUnprocessableEntity())

        context = req.environ['nova.context']

        password = self._get_server_admin_password(env['server'])

        key_name = None
        key_data = None
        key_pairs = auth_manager.AuthManager.get_key_pairs(context)
        if key_pairs:
            key_pair = key_pairs[0]
            key_name = key_pair['name']
            key_data = key_pair['public_key']

        requested_image_id = self._image_id_from_req_data(env)
        try:
            image_id = common.get_image_id_from_image_hash(self._image_service,
                context, requested_image_id)
        except:
            msg = _("Can not find requested image")
            return faults.Fault(exc.HTTPBadRequest(msg))

        kernel_id, ramdisk_id = self._get_kernel_ramdisk_from_image(
            req, image_id)

        personality = env['server'].get('personality')
        injected_files = []
        if personality:
            injected_files = self._get_injected_files(personality)

        flavor_id = self._flavor_id_from_req_data(env)

        if not 'name' in env['server']:
            msg = _("Server name is not defined")
            return exc.HTTPBadRequest(msg)

        name = env['server']['name']
        self._validate_server_name(name)
        name = name.strip()

        try:
            inst_type = \
                instance_types.get_instance_type_by_flavor_id(flavor_id)
            (inst,) = self.compute_api.create(
                context,
                inst_type,
                image_id,
                kernel_id=kernel_id,
                ramdisk_id=ramdisk_id,
                display_name=name,
                display_description=name,
                key_name=key_name,
                key_data=key_data,
                metadata=env['server'].get('metadata', {}),
                injected_files=injected_files,
                admin_password=password)
        except quota.QuotaError as error:
            self._handle_quota_error(error)

        inst['instance_type'] = inst_type
        inst['image_id'] = requested_image_id

        builder = self._get_view_builder(req)
        server = builder.build(inst, is_detail=True)
        server['server']['adminPass'] = password
        return server

    def _deserialize_create(self, request):
        """
        Deserialize a create request

        Overrides normal behavior in the case of xml content
        """
        if request.content_type == "application/xml":
            deserializer = ServerCreateRequestXMLDeserializer()
            return deserializer.deserialize(request.body)
        else:
            return self._deserialize(request.body, request.get_content_type())

    def _get_injected_files(self, personality):
        """
        Create a list of injected files from the personality attribute

        At this time, injected_files must be formatted as a list of
        (file_path, file_content) pairs for compatibility with the
        underlying compute service.
        """
        injected_files = []

        for item in personality:
            try:
                path = item['path']
                contents = item['contents']
            except KeyError as key:
                expl = _('Bad personality format: missing %s') % key
                raise exc.HTTPBadRequest(explanation=expl)
            except TypeError:
                expl = _('Bad personality format')
                raise exc.HTTPBadRequest(explanation=expl)
            try:
                contents = base64.b64decode(contents)
            except TypeError:
                expl = _('Personality content for %s cannot be decoded') % path
                raise exc.HTTPBadRequest(explanation=expl)
            injected_files.append((path, contents))
        return injected_files

    def _handle_quota_error(self, error):
        """
        Reraise quota errors as api-specific http exceptions
        """
        if error.code == "OnsetFileLimitExceeded":
            expl = _("Personality file limit exceeded")
            raise exc.HTTPBadRequest(explanation=expl)
        if error.code == "OnsetFilePathLimitExceeded":
            expl = _("Personality file path too long")
            raise exc.HTTPBadRequest(explanation=expl)
        if error.code == "OnsetFileContentLimitExceeded":
            expl = _("Personality file content too long")
            raise exc.HTTPBadRequest(explanation=expl)
        # if the original error is okay, just reraise it
        raise error

    def _get_server_admin_password(self, server):
        """ Determine the admin password for a server on creation """
        return utils.generate_password(16)

    @scheduler_api.redirect_handler
    def update(self, req, id):
        """ Updates the server name or password """
        if len(req.body) == 0:
            raise exc.HTTPUnprocessableEntity()

        inst_dict = self._deserialize(req.body, req.get_content_type())
        if not inst_dict:
            return faults.Fault(exc.HTTPUnprocessableEntity())

        ctxt = req.environ['nova.context']
        update_dict = {}

        if 'name' in inst_dict['server']:
            name = inst_dict['server']['name']
            self._validate_server_name(name)
            update_dict['display_name'] = name.strip()

        self._parse_update(ctxt, id, inst_dict, update_dict)

        try:
            self.compute_api.update(ctxt, id, **update_dict)
        except exception.NotFound:
            return faults.Fault(exc.HTTPNotFound())

        return exc.HTTPNoContent()

    def _validate_server_name(self, value):
        if not isinstance(value, basestring):
            msg = _("Server name is not a string or unicode")
            raise exc.HTTPBadRequest(msg)

        if value.strip() == '':
            msg = _("Server name is an empty string")
            raise exc.HTTPBadRequest(msg)

    def _parse_update(self, context, id, inst_dict, update_dict):
        pass

    @scheduler_api.redirect_handler
    def action(self, req, id):
        """Multi-purpose method used to reboot, rebuild, or
        resize a server"""

        actions = {
            'changePassword': self._action_change_password,
            'reboot': self._action_reboot,
            'resize': self._action_resize,
            'confirmResize': self._action_confirm_resize,
            'revertResize': self._action_revert_resize,
            'rebuild': self._action_rebuild,
            }

        input_dict = self._deserialize(req.body, req.get_content_type())
        for key in actions.keys():
            if key in input_dict:
                return actions[key](input_dict, req, id)
        return faults.Fault(exc.HTTPNotImplemented())

    def _action_change_password(self, input_dict, req, id):
        return exc.HTTPNotImplemented()

    def _action_confirm_resize(self, input_dict, req, id):
        try:
            self.compute_api.confirm_resize(req.environ['nova.context'], id)
        except Exception, e:
            LOG.exception(_("Error in confirm-resize %s"), e)
            return faults.Fault(exc.HTTPBadRequest())
        return exc.HTTPNoContent()

    def _action_revert_resize(self, input_dict, req, id):
        try:
            self.compute_api.revert_resize(req.environ['nova.context'], id)
        except Exception, e:
            LOG.exception(_("Error in revert-resize %s"), e)
            return faults.Fault(exc.HTTPBadRequest())
        return exc.HTTPAccepted()

    def _action_resize(self, input_dict, req, id):
        """ Resizes a given instance to the flavor size requested """
        try:
            if 'resize' in input_dict and 'flavorId' in input_dict['resize']:
                flavor_id = input_dict['resize']['flavorId']
                self.compute_api.resize(req.environ['nova.context'], id,
                        flavor_id)
            else:
                LOG.exception(_("Missing arguments for resize"))
                return faults.Fault(exc.HTTPUnprocessableEntity())
        except Exception, e:
            LOG.exception(_("Error in resize %s"), e)
            return faults.Fault(exc.HTTPBadRequest())
        return exc.HTTPAccepted()

    def _action_reboot(self, input_dict, req, id):
        if 'reboot' in input_dict and 'type' in input_dict['reboot']:
            reboot_type = input_dict['reboot']['type']
        else:
            LOG.exception(_("Missing argument 'type' for reboot"))
            return faults.Fault(exc.HTTPUnprocessableEntity())
        try:
            # TODO(gundlach): pass reboot_type, support soft reboot in
            # virt driver
            self.compute_api.reboot(req.environ['nova.context'], id)
        except Exception, e:
            LOG.exception(_("Error in reboot %s"), e)
            return faults.Fault(exc.HTTPUnprocessableEntity())
        return exc.HTTPAccepted()

    @scheduler_api.redirect_handler
    def lock(self, req, id):
        """
        lock the instance with id
        admin only operation

        """
        context = req.environ['nova.context']
        try:
            self.compute_api.lock(context, id)
        except:
            readable = traceback.format_exc()
            LOG.exception(_("Compute.api::lock %s"), readable)
            return faults.Fault(exc.HTTPUnprocessableEntity())
        return exc.HTTPAccepted()

    @scheduler_api.redirect_handler
    def unlock(self, req, id):
        """
        unlock the instance with id
        admin only operation

        """
        context = req.environ['nova.context']
        try:
            self.compute_api.unlock(context, id)
        except:
            readable = traceback.format_exc()
            LOG.exception(_("Compute.api::unlock %s"), readable)
            return faults.Fault(exc.HTTPUnprocessableEntity())
        return exc.HTTPAccepted()

    @scheduler_api.redirect_handler
    def get_lock(self, req, id):
        """
        return the boolean state of (instance with id)'s lock

        """
        context = req.environ['nova.context']
        try:
            self.compute_api.get_lock(context, id)
        except:
            readable = traceback.format_exc()
            LOG.exception(_("Compute.api::get_lock %s"), readable)
            return faults.Fault(exc.HTTPUnprocessableEntity())
        return exc.HTTPAccepted()

    @scheduler_api.redirect_handler
    def reset_network(self, req, id):
        """
        Reset networking on an instance (admin only).

        """
        context = req.environ['nova.context']
        try:
            self.compute_api.reset_network(context, id)
        except:
            readable = traceback.format_exc()
            LOG.exception(_("Compute.api::reset_network %s"), readable)
            return faults.Fault(exc.HTTPUnprocessableEntity())
        return exc.HTTPAccepted()

    @scheduler_api.redirect_handler
    def inject_network_info(self, req, id):
        """
        Inject network info for an instance (admin only).

        """
        context = req.environ['nova.context']
        try:
            self.compute_api.inject_network_info(context, id)
        except:
            readable = traceback.format_exc()
            LOG.exception(_("Compute.api::inject_network_info %s"), readable)
            return faults.Fault(exc.HTTPUnprocessableEntity())
        return exc.HTTPAccepted()

    @scheduler_api.redirect_handler
    def pause(self, req, id):
        """ Permit Admins to Pause the server. """
        ctxt = req.environ['nova.context']
        try:
            self.compute_api.pause(ctxt, id)
        except:
            readable = traceback.format_exc()
            LOG.exception(_("Compute.api::pause %s"), readable)
            return faults.Fault(exc.HTTPUnprocessableEntity())
        return exc.HTTPAccepted()

    @scheduler_api.redirect_handler
    def unpause(self, req, id):
        """ Permit Admins to Unpause the server. """
        ctxt = req.environ['nova.context']
        try:
            self.compute_api.unpause(ctxt, id)
        except:
            readable = traceback.format_exc()
            LOG.exception(_("Compute.api::unpause %s"), readable)
            return faults.Fault(exc.HTTPUnprocessableEntity())
        return exc.HTTPAccepted()

    @scheduler_api.redirect_handler
    def suspend(self, req, id):
        """permit admins to suspend the server"""
        context = req.environ['nova.context']
        try:
            self.compute_api.suspend(context, id)
        except:
            readable = traceback.format_exc()
            LOG.exception(_("compute.api::suspend %s"), readable)
            return faults.Fault(exc.HTTPUnprocessableEntity())
        return exc.HTTPAccepted()

    @scheduler_api.redirect_handler
    def resume(self, req, id):
        """permit admins to resume the server from suspend"""
        context = req.environ['nova.context']
        try:
            self.compute_api.resume(context, id)
        except:
            readable = traceback.format_exc()
            LOG.exception(_("compute.api::resume %s"), readable)
            return faults.Fault(exc.HTTPUnprocessableEntity())
        return exc.HTTPAccepted()

    @scheduler_api.redirect_handler
    def rescue(self, req, id):
        """Permit users to rescue the server."""
        context = req.environ["nova.context"]
        try:
            self.compute_api.rescue(context, id)
        except:
            readable = traceback.format_exc()
            LOG.exception(_("compute.api::rescue %s"), readable)
            return faults.Fault(exc.HTTPUnprocessableEntity())
        return exc.HTTPAccepted()

    @scheduler_api.redirect_handler
    def unrescue(self, req, id):
        """Permit users to unrescue the server."""
        context = req.environ["nova.context"]
        try:
            self.compute_api.unrescue(context, id)
        except:
            readable = traceback.format_exc()
            LOG.exception(_("compute.api::unrescue %s"), readable)
            return faults.Fault(exc.HTTPUnprocessableEntity())
        return exc.HTTPAccepted()

    @scheduler_api.redirect_handler
    def get_ajax_console(self, req, id):
        """Returns a url to an instance's ajaxterm console."""
        try:
            self.compute_api.get_ajax_console(req.environ['nova.context'],
                int(id))
        except exception.NotFound:
            return faults.Fault(exc.HTTPNotFound())
        return exc.HTTPAccepted()

    @scheduler_api.redirect_handler
    def get_vnc_console(self, req, id):
        """Returns a url to an instance's ajaxterm console."""
        try:
            self.compute_api.get_vnc_console(req.environ['nova.context'],
                                             int(id))
        except exception.NotFound:
            return faults.Fault(exc.HTTPNotFound())
        return exc.HTTPAccepted()

    @scheduler_api.redirect_handler
    def diagnostics(self, req, id):
        """Permit Admins to retrieve server diagnostics."""
        ctxt = req.environ["nova.context"]
        return self.compute_api.get_diagnostics(ctxt, id)

    def actions(self, req, id):
        """Permit Admins to retrieve server actions."""
        ctxt = req.environ["nova.context"]
        items = self.compute_api.get_actions(ctxt, id)
        actions = []
        # TODO(jk0): Do not do pre-serialization here once the default
        # serializer is updated
        for item in items:
            actions.append(dict(
                created_at=str(item.created_at),
                action=item.action,
                error=item.error))
        return dict(actions=actions)

    def _get_kernel_ramdisk_from_image(self, req, image_id):
        """Fetch an image from the ImageService, then if present, return the
        associated kernel and ramdisk image IDs.
        """
        context = req.environ['nova.context']
        image_meta = self._image_service.show(context, image_id)
        # NOTE(sirp): extracted to a separate method to aid unit-testing, the
        # new method doesn't need a request obj or an ImageService stub
        kernel_id, ramdisk_id = self._do_get_kernel_ramdisk_from_image(
            image_meta)
        return kernel_id, ramdisk_id

    @staticmethod
    def  _do_get_kernel_ramdisk_from_image(image_meta):
        """Given an ImageService image_meta, return kernel and ramdisk image
        ids if present.

        This is only valid for `ami` style images.
        """
        image_id = image_meta['id']
        if image_meta['status'] != 'active':
            raise exception.ImageUnacceptable(image_id=image_id,
                                              reason=_("status is not active"))

        if image_meta.get('container_format') != 'ami':
            return None, None

        try:
            kernel_id = image_meta['properties']['kernel_id']
        except KeyError:
            raise exception.KernelNotFoundForImage(image_id=image_id)

        try:
            ramdisk_id = image_meta['properties']['ramdisk_id']
        except KeyError:
            raise exception.RamdiskNotFoundForImage(image_id=image_id)

        return kernel_id, ramdisk_id


class ControllerV10(Controller):
    def _image_id_from_req_data(self, data):
        return data['server']['imageId']

    def _flavor_id_from_req_data(self, data):
        return data['server']['flavorId']

    def _get_view_builder(self, req):
        addresses_builder = nova.api.openstack.views.addresses.ViewBuilderV10()
        return nova.api.openstack.views.servers.ViewBuilderV10(
            addresses_builder)

    def _limit_items(self, items, req):
        return common.limited(items, req)

    def _parse_update(self, context, server_id, inst_dict, update_dict):
        if 'adminPass' in inst_dict['server']:
            self.compute_api.set_admin_password(context, server_id,
                    inst_dict['server']['adminPass'])

    def _action_rebuild(self, info, request, instance_id):
        context = request.environ['nova.context']
        instance_id = int(instance_id)

        try:
            image_id = info["rebuild"]["imageId"]
        except (KeyError, TypeError):
            msg = _("Could not parse imageId from request.")
            LOG.debug(msg)
            return faults.Fault(exc.HTTPBadRequest(explanation=msg))

        try:
            self.compute_api.rebuild(context, instance_id, image_id)
        except exception.BuildInProgress:
            msg = _("Instance %d is currently being rebuilt.") % instance_id
            LOG.debug(msg)
            return faults.Fault(exc.HTTPConflict(explanation=msg))

        response = exc.HTTPAccepted()
        response.empty_body = True
        return response


class ControllerV11(Controller):
    def _image_id_from_req_data(self, data):
        href = data['server']['imageRef']
        return common.get_id_from_href(href)

    def _flavor_id_from_req_data(self, data):
        href = data['server']['flavorRef']
        return common.get_id_from_href(href)

    def _get_view_builder(self, req):
        base_url = req.application_url
        flavor_builder = nova.api.openstack.views.flavors.ViewBuilderV11(
            base_url)
        image_builder = nova.api.openstack.views.images.ViewBuilderV11(
            base_url)
        addresses_builder = nova.api.openstack.views.addresses.ViewBuilderV11()
        return nova.api.openstack.views.servers.ViewBuilderV11(
            addresses_builder, flavor_builder, image_builder, base_url)

    def _action_change_password(self, input_dict, req, id):
        context = req.environ['nova.context']
        if (not 'changePassword' in input_dict
            or not 'adminPass' in input_dict['changePassword']):
            msg = _("No adminPass was specified")
            return exc.HTTPBadRequest(msg)
        password = input_dict['changePassword']['adminPass']
        if not isinstance(password, basestring) or password == '':
            msg = _("Invalid adminPass")
            return exc.HTTPBadRequest(msg)
        self.compute_api.set_admin_password(context, id, password)
        return exc.HTTPAccepted()

    def _limit_items(self, items, req):
        return common.limited_by_marker(items, req)

    def _validate_metadata(self, metadata):
        """Ensure that we can work with the metadata given."""
        try:
            metadata.iteritems()
        except AttributeError as ex:
            msg = _("Unable to parse metadata key/value pairs.")
            LOG.debug(msg)
            raise faults.Fault(exc.HTTPBadRequest(explanation=msg))

    def _decode_personalities(self, personalities):
        """Decode the Base64-encoded personalities."""
        for personality in personalities:
            try:
                path = personality["path"]
                contents = personality["contents"]
            except (KeyError, TypeError):
                msg = _("Unable to parse personality path/contents.")
                LOG.info(msg)
                raise faults.Fault(exc.HTTPBadRequest(explanation=msg))

            try:
                personality["contents"] = base64.b64decode(contents)
            except TypeError:
                msg = _("Personality content could not be Base64 decoded.")
                LOG.info(msg)
                raise faults.Fault(exc.HTTPBadRequest(explanation=msg))

    def _action_rebuild(self, info, request, instance_id):
        context = request.environ['nova.context']
        instance_id = int(instance_id)

        try:
            image_ref = info["rebuild"]["imageRef"]
        except (KeyError, TypeError):
            msg = _("Could not parse imageRef from request.")
            LOG.debug(msg)
            return faults.Fault(exc.HTTPBadRequest(explanation=msg))

        image_id = common.get_id_from_href(image_ref)
        personalities = info["rebuild"].get("personality", [])
        metadata = info["rebuild"].get("metadata", {})

        self._validate_metadata(metadata)
        self._decode_personalities(personalities)

        try:
            self.compute_api.rebuild(context, instance_id, image_id, metadata,
                                     personalities)
        except exception.BuildInProgress:
            msg = _("Instance %d is currently being rebuilt.") % instance_id
            LOG.debug(msg)
            return faults.Fault(exc.HTTPConflict(explanation=msg))

        response = exc.HTTPAccepted()
        response.empty_body = True
        return response

    def _get_server_admin_password(self, server):
        """ Determine the admin password for a server on creation """
        password = server.get('adminPass')
        if password is None:
            return utils.generate_password(16)
        if not isinstance(password, basestring) or password == '':
            msg = _("Invalid adminPass")
            raise exc.HTTPBadRequest(msg)
        return password

    def get_default_xmlns(self, req):
        return common.XML_NS_V11


class ServerCreateRequestXMLDeserializer(object):
    """
    Deserializer to handle xml-formatted server create requests.

    Handles standard server attributes as well as optional metadata
    and personality attributes
    """

    def deserialize(self, string):
        """Deserialize an xml-formatted server create request"""
        dom = minidom.parseString(string)
        server = self._extract_server(dom)
        return {'server': server}

    def _extract_server(self, node):
        """Marshal the server attribute of a parsed request"""
        server = {}
        server_node = self._find_first_child_named(node, 'server')
<<<<<<< HEAD
        for attr in ["name", "imageId", "flavorId", "flavorRef", "imageRef"]:
            server[attr] = server_node.getAttribute(attr)
=======
        for attr in ["name", "imageId", "flavorId", "imageRef", "flavorRef"]:
            if server_node.getAttribute(attr):
                server[attr] = server_node.getAttribute(attr)
>>>>>>> db18a792
        metadata = self._extract_metadata(server_node)
        if metadata is not None:
            server["metadata"] = metadata
        personality = self._extract_personality(server_node)
        if personality is not None:
            server["personality"] = personality
        return server

    def _extract_metadata(self, server_node):
        """Marshal the metadata attribute of a parsed request"""
        metadata_node = self._find_first_child_named(server_node, "metadata")
        if metadata_node is None:
            return None
        metadata = {}
        for meta_node in self._find_children_named(metadata_node, "meta"):
            key = meta_node.getAttribute("key")
            metadata[key] = self._extract_text(meta_node)
        return metadata

    def _extract_personality(self, server_node):
        """Marshal the personality attribute of a parsed request"""
        personality_node = \
                self._find_first_child_named(server_node, "personality")
        if personality_node is None:
            return None
        personality = []
        for file_node in self._find_children_named(personality_node, "file"):
            item = {}
            if file_node.hasAttribute("path"):
                item["path"] = file_node.getAttribute("path")
            item["contents"] = self._extract_text(file_node)
            personality.append(item)
        return personality

    def _find_first_child_named(self, parent, name):
        """Search a nodes children for the first child with a given name"""
        for node in parent.childNodes:
            if node.nodeName == name:
                return node
        return None

    def _find_children_named(self, parent, name):
        """Return all of a nodes children who have the given name"""
        for node in parent.childNodes:
            if node.nodeName == name:
                yield node

    def _extract_text(self, node):
        """Get the text field contained by the given node"""
        if len(node.childNodes) == 1:
            child = node.childNodes[0]
            if child.nodeType == child.TEXT_NODE:
                return child.nodeValue
        return ""<|MERGE_RESOLUTION|>--- conflicted
+++ resolved
@@ -757,14 +757,9 @@
         """Marshal the server attribute of a parsed request"""
         server = {}
         server_node = self._find_first_child_named(node, 'server')
-<<<<<<< HEAD
-        for attr in ["name", "imageId", "flavorId", "flavorRef", "imageRef"]:
-            server[attr] = server_node.getAttribute(attr)
-=======
         for attr in ["name", "imageId", "flavorId", "imageRef", "flavorRef"]:
             if server_node.getAttribute(attr):
                 server[attr] = server_node.getAttribute(attr)
->>>>>>> db18a792
         metadata = self._extract_metadata(server_node)
         if metadata is not None:
             server["metadata"] = metadata
