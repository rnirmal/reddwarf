--- conflicted
+++ resolved
@@ -320,13 +320,6 @@
             return faults.Fault(exc.HTTPBadRequest())
         return exc.HTTPAccepted()
 
-<<<<<<< HEAD
-=======
-    def _action_rebuild(self, input_dict, req, id):
-        LOG.debug(_("Rebuild server action is not implemented"))
-        return faults.Fault(exc.HTTPNotImplemented())
-
->>>>>>> bec71bed
     def _action_resize(self, input_dict, req, id):
         """ Resizes a given instance to the flavor size requested """
         try:
