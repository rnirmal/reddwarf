# vim: tabstop=4 shiftwidth=4 softtabstop=4

# Copyright 2010 United States Government as represented by the
# Administrator of the National Aeronautics and Space Administration.
# All Rights Reserved.
#
#    Licensed under the Apache License, Version 2.0 (the "License"); you may
#    not use this file except in compliance with the License. You may obtain
#    a copy of the License at
#
#         http://www.apache.org/licenses/LICENSE-2.0
#
#    Unless required by applicable law or agreed to in writing, software
#    distributed under the License is distributed on an "AS IS" BASIS, WITHOUT
#    WARRANTIES OR CONDITIONS OF ANY KIND, either express or implied. See the
#    License for the specific language governing permissions and limitations
#    under the License.

"""
Admin API controller, exposed through http via the api worker.
"""

import base64
<<<<<<< HEAD
import datetime
import IPy
import urllib
=======
>>>>>>> 91e34d37

from nova import compute
from nova import db
from nova import exception
from nova import flags
from nova import log as logging
from nova import utils
from nova.api.ec2 import ec2utils
from nova.auth import manager


FLAGS = flags.FLAGS
LOG = logging.getLogger('nova.api.ec2.admin')


def user_dict(user, base64_file=None):
    """Convert the user object to a result dict"""
    if user:
        return {
            'username': user.id,
            'accesskey': user.access,
            'secretkey': user.secret,
            'file': base64_file}
    else:
        return {}


def project_dict(project):
    """Convert the project object to a result dict"""
    if project:
        return {
            'projectname': project.id,
            'project_manager_id': project.project_manager_id,
            'description': project.description}
    else:
        return {}


def host_dict(host, compute_service, instances, volume_service, volumes, now):
    """Convert a host model object to a result dict"""
    rv = {'hostname': host, 'instance_count': len(instances),
          'volume_count': len(volumes)}
    if compute_service:
        latest = compute_service['updated_at'] or compute_service['created_at']
        delta = now - latest
        if delta.seconds <= FLAGS.service_down_time:
            rv['compute'] = 'up'
        else:
            rv['compute'] = 'down'
    if volume_service:
        latest = volume_service['updated_at'] or volume_service['created_at']
        delta = now - latest
        if delta.seconds <= FLAGS.service_down_time:
            rv['volume'] = 'up'
        else:
            rv['volume'] = 'down'
    return rv


def instance_dict(inst):
    return {'name': inst['name'],
            'memory_mb': inst['memory_mb'],
            'vcpus': inst['vcpus'],
            'disk_gb': inst['local_gb'],
            'flavor_id': inst['flavorid']}


def vpn_dict(project, vpn_instance):
    rv = {'project_id': project.id,
          'public_ip': project.vpn_ip,
          'public_port': project.vpn_port}
    if vpn_instance:
        rv['instance_id'] = ec2utils.id_to_ec2_id(vpn_instance['id'])
        rv['created_at'] = utils.isotime(vpn_instance['created_at'])
        address = vpn_instance.get('fixed_ip', None)
        if address:
            rv['internal_ip'] = address['address']
        if project.vpn_ip and project.vpn_port:
            if utils.vpn_ping(project.vpn_ip, project.vpn_port):
                rv['state'] = 'running'
            else:
                rv['state'] = 'down'
        else:
            rv['state'] = 'down - invalid project vpn config'
    else:
        rv['state'] = 'pending'
    return rv


class AdminController(object):
    """
    API Controller for users, hosts, nodes, and workers.
    """

    def __str__(self):
        return 'AdminController'

    def __init__(self):
        self.compute_api = compute.API()

    def describe_instance_types(self, context, **_kwargs):
        """Returns all active instance types data (vcpus, memory, etc.)"""
        return {'instanceTypeSet': [instance_dict(v) for v in
                                   db.instance_type_get_all(context).values()]}

    def describe_user(self, _context, name, **_kwargs):
        """Returns user data, including access and secret keys."""
        return user_dict(manager.AuthManager().get_user(name))

    def describe_users(self, _context, **_kwargs):
        """Returns all users - should be changed to deal with a list."""
        return {'userSet':
                [user_dict(u) for u in manager.AuthManager().get_users()]}

    def register_user(self, context, name, **_kwargs):
        """Creates a new user, and returns generated credentials."""
        LOG.audit(_("Creating new user: %s"), name, context=context)
        return user_dict(manager.AuthManager().create_user(name))

    def deregister_user(self, context, name, **_kwargs):
        """Deletes a single user (NOT undoable.)
           Should throw an exception if the user has instances,
           volumes, or buckets remaining.
        """
        LOG.audit(_("Deleting user: %s"), name, context=context)
        manager.AuthManager().delete_user(name)
        return True

    def describe_roles(self, context, project_roles=True, **kwargs):
        """Returns a list of allowed roles."""
        roles = manager.AuthManager().get_roles(project_roles)
        return {'roles': [{'role': r} for r in roles]}

    def describe_user_roles(self, context, user, project=None, **kwargs):
        """Returns a list of roles for the given user.
           Omitting project will return any global roles that the user has.
           Specifying project will return only project specific roles.
        """
        roles = manager.AuthManager().get_user_roles(user, project=project)
        return {'roles': [{'role': r} for r in roles]}

    def modify_user_role(self, context, user, role, project=None,
                         operation='add', **kwargs):
        """Add or remove a role for a user and project."""
        if operation == 'add':
            if project:
                msg = _("Adding role %(role)s to user %(user)s"
                        " for project %(project)s") % locals()
                LOG.audit(msg, context=context)
            else:
                msg = _("Adding sitewide role %(role)s to"
                        " user %(user)s") % locals()
                LOG.audit(msg, context=context)
            manager.AuthManager().add_role(user, role, project)
        elif operation == 'remove':
            if project:
                msg = _("Removing role %(role)s from user %(user)s"
                        " for project %(project)s") % locals()
                LOG.audit(msg, context=context)
            else:
                msg = _("Removing sitewide role %(role)s"
                        " from user %(user)s") % locals()
                LOG.audit(msg, context=context)
            manager.AuthManager().remove_role(user, role, project)
        else:
            raise exception.ApiError(_('operation must be add or remove'))

        return True

    def generate_x509_for_user(self, context, name, project=None, **kwargs):
        """Generates and returns an x509 certificate for a single user.
           Is usually called from a client that will wrap this with
           access and secret key info, and return a zip file.
        """
        if project is None:
            project = name
        project = manager.AuthManager().get_project(project)
        user = manager.AuthManager().get_user(name)
        msg = _("Getting x509 for user: %(name)s"
                " on project: %(project)s") % locals()
        LOG.audit(msg, context=context)
        return user_dict(user, base64.b64encode(project.get_credentials(user)))

    def describe_project(self, context, name, **kwargs):
        """Returns project data, including member ids."""
        return project_dict(manager.AuthManager().get_project(name))

    def describe_projects(self, context, user=None, **kwargs):
        """Returns all projects - should be changed to deal with a list."""
        return {'projectSet':
            [project_dict(u) for u in
            manager.AuthManager().get_projects(user=user)]}

    def register_project(self, context, name, manager_user, description=None,
                         member_users=None, **kwargs):
        """Creates a new project"""
        msg = _("Create project %(name)s managed by"
                " %(manager_user)s") % locals()
        LOG.audit(msg, context=context)
        return project_dict(
            manager.AuthManager().create_project(
                name,
                manager_user,
                description=None,
                member_users=None))

    def modify_project(self, context, name, manager_user, description=None,
                       **kwargs):
        """Modifies a project"""
        msg = _("Modify project: %(name)s managed by"
                " %(manager_user)s") % locals()
        LOG.audit(msg, context=context)
        manager.AuthManager().modify_project(name,
                                             manager_user=manager_user,
                                             description=description)
        return True

    def deregister_project(self, context, name):
        """Permanently deletes a project."""
        LOG.audit(_("Delete project: %s"), name, context=context)
        manager.AuthManager().delete_project(name)
        return True

    def describe_project_members(self, context, name, **kwargs):
        project = manager.AuthManager().get_project(name)
        result = {
            'members': [{'member': m} for m in project.member_ids]}
        return result

    def modify_project_member(self, context, user, project, operation,
                              **kwargs):
        """Add or remove a user from a project."""
        if operation == 'add':
            msg = _("Adding user %(user)s to project %(project)s") % locals()
            LOG.audit(msg, context=context)
            manager.AuthManager().add_to_project(user, project)
        elif operation == 'remove':
            msg = _("Removing user %(user)s from"
                    " project %(project)s") % locals()
            LOG.audit(msg, context=context)
            manager.AuthManager().remove_from_project(user, project)
        else:
            raise exception.ApiError(_('operation must be add or remove'))
        return True

    def _vpn_for(self, context, project_id):
        """Get the VPN instance for a project ID."""
        for instance in db.instance_get_all_by_project(context, project_id):
            if (instance['image_id'] == str(FLAGS.vpn_image_id)
                and not instance['state_description'] in
                    ['shutting_down', 'shutdown']):
                return instance

    def start_vpn(self, context, project):
        instance = self._vpn_for(context, project)
        if not instance:
            # NOTE(vish) import delayed because of __init__.py
            from nova.cloudpipe import pipelib
            pipe = pipelib.CloudPipe()
            try:
                pipe.launch_vpn_instance(project)
            except db.NoMoreNetworks:
                raise exception.ApiError("Unable to claim IP for VPN instance"
                                         ", ensure it isn't running, and try "
                                         "again in a few minutes")
            instance = self._vpn_for(context, project)
        return {'instance_id': ec2utils.id_to_ec2_id(instance['id'])}

    def describe_vpns(self, context):
        vpns = []
        for project in manager.AuthManager().get_projects():
            instance = self._vpn_for(context, project.id)
            vpns.append(vpn_dict(project, instance))
        return {'items': vpns}

    # FIXME(vish): these host commands don't work yet, perhaps some of the
    #              required data can be retrieved from service objects?

    def describe_hosts(self, context, **_kwargs):
        """Returns status info for all nodes. Includes:
            * Hostname
            * Compute (up, down, None)
            * Instance count
            * Volume (up, down, None)
            * Volume Count
        """
        services = db.service_get_all(context, False)
        now = utils.utcnow()
        hosts = []
        rv = []
        for host in [service['host'] for service in services]:
            if not host in hosts:
                hosts.append(host)
        for host in hosts:
            compute = [s for s in services if s['host'] == host \
                                           and s['binary'] == 'nova-compute']
            if compute:
                compute = compute[0]
            instances = db.instance_get_all_by_host(context, host)
            volume = [s for s in services if s['host'] == host \
                                           and s['binary'] == 'nova-volume']
            if volume:
                volume = volume[0]
            volumes = db.volume_get_all_by_host(context, host)
            rv.append(host_dict(host, compute, instances, volume, volumes,
                                now))
<<<<<<< HEAD
        return {'hosts': rv}

    def describe_host(self, _context, name, **_kwargs):
        """Returns status info for single node."""
        return host_dict(db.host_get(name))

    def _provider_fw_rule_exists(self, context, rule):
        # TODO(todd): we call this repeatedly, can we filter by protocol?
        for old_rule in db.provider_fw_rule_get_all(context):
            if all([rule[k] == old_rule[k] for k in ('cidr', 'from_port',
                                                     'to_port', 'protocol')]):
                return True
        return False

    def block_external_addresses(self, context, cidr):
        """Add provider-level firewall rules to block incoming traffic."""
        LOG.audit(_('Blocking traffic to all projects incoming from %s'),
                  cidr, context=context)
        cidr = urllib.unquote(cidr).decode()
        # raise if invalid
        IPy.IP(cidr)
        rule = {'cidr': cidr}
        tcp_rule = rule.copy()
        tcp_rule.update({'protocol': 'tcp', 'from_port': 1, 'to_port': 65535})
        udp_rule = rule.copy()
        udp_rule.update({'protocol': 'udp', 'from_port': 1, 'to_port': 65535})
        icmp_rule = rule.copy()
        icmp_rule.update({'protocol': 'icmp', 'from_port': -1,
                          'to_port': None})
        rules_added = 0
        if not self._provider_fw_rule_exists(context, tcp_rule):
            db.provider_fw_rule_create(context, tcp_rule)
            rules_added += 1
        if not self._provider_fw_rule_exists(context, udp_rule):
            db.provider_fw_rule_create(context, udp_rule)
            rules_added += 1
        if not self._provider_fw_rule_exists(context, icmp_rule):
            db.provider_fw_rule_create(context, icmp_rule)
            rules_added += 1
        if not rules_added:
            raise exception.ApiError(_('Duplicate rule'))
        self.compute_api.trigger_provider_fw_rules_refresh(context)
        return {'status': 'OK', 'message': 'Added %s rules' % rules_added}
=======
        return {'hosts': rv}
>>>>>>> 91e34d37
<|MERGE_RESOLUTION|>--- conflicted
+++ resolved
@@ -21,12 +21,9 @@
 """
 
 import base64
-<<<<<<< HEAD
 import datetime
 import IPy
 import urllib
-=======
->>>>>>> 91e34d37
 
 from nova import compute
 from nova import db
@@ -333,12 +330,7 @@
             volumes = db.volume_get_all_by_host(context, host)
             rv.append(host_dict(host, compute, instances, volume, volumes,
                                 now))
-<<<<<<< HEAD
         return {'hosts': rv}
-
-    def describe_host(self, _context, name, **_kwargs):
-        """Returns status info for single node."""
-        return host_dict(db.host_get(name))
 
     def _provider_fw_rule_exists(self, context, rule):
         # TODO(todd): we call this repeatedly, can we filter by protocol?
@@ -376,7 +368,4 @@
         if not rules_added:
             raise exception.ApiError(_('Duplicate rule'))
         self.compute_api.trigger_provider_fw_rules_refresh(context)
-        return {'status': 'OK', 'message': 'Added %s rules' % rules_added}
-=======
-        return {'hosts': rv}
->>>>>>> 91e34d37
+        return {'status': 'OK', 'message': 'Added %s rules' % rules_added}