# vim: tabstop=4 shiftwidth=4 softtabstop=4

# Copyright 2010 United States Government as represented by the
# Administrator of the National Aeronautics and Space Administration.
# All Rights Reserved.
#
#    Licensed under the Apache License, Version 2.0 (the "License"); you may
#    not use this file except in compliance with the License. You may obtain
#    a copy of the License at
#
#         http://www.apache.org/licenses/LICENSE-2.0
#
#    Unless required by applicable law or agreed to in writing, software
#    distributed under the License is distributed on an "AS IS" BASIS, WITHOUT
#    WARRANTIES OR CONDITIONS OF ANY KIND, either express or implied. See the
#    License for the specific language governing permissions and limitations
#    under the License.
"""
Volume manager manages creating, attaching, detaching, and persistent storage.

Persistant storage volumes keep their state independent of instances.  You can
attach to an instance, terminate the instance, spawn a new instance (even
one from a different image) and re-attach the volume with the same data
intact.

**Related Flags**

:volume_topic:  What :mod:`rpc` topic to listen to (default: `volume`).
:volume_manager:  The module name of a class derived from
                  :class:`manager.Manager` (default:
                  :class:`nova.volume.manager.AOEManager`).
:storage_availability_zone:  Defaults to `nova`.
:volume_driver:  Used by :class:`AOEManager`.  Defaults to
                 :class:`nova.volume.driver.AOEDriver`.
:num_shelves:  Number of shelves for AoE (default: 100).
:num_blades:  Number of vblades per shelf to allocate AoE storage from
              (default: 16).
:volume_group:  Name of the group that will contain exported volumes (default:
                `nova-volumes`)
:aoe_eth_dev:  Device name the volumes will be exported on (default: `eth0`).
:num_shell_tries:  Number of times to attempt to run AoE commands (default: 3)

"""


from nova import context
from nova import exception
from nova import flags
from nova import log as logging
from nova import manager
from nova import utils

LOG = logging.getLogger('nova.volume.manager')
FLAGS = flags.FLAGS
flags.DEFINE_string('storage_availability_zone',
                    'nova',
                    'availability zone of this service')
# Using a fake is necessary because unit tests are starting various daemons.
flags.DEFINE_string('volume_driver', 'nova.volume.driver.FakeISCSIDriver',
                    'Driver to use for volume creation')
flags.DEFINE_boolean('use_local_volumes', False,
                     'if True, will not discover local volumes')


class VolumeManager(manager.SchedulerDependentManager):
    """Manages attachable block storage devices."""
    def __init__(self, volume_driver=None, *args, **kwargs):
        """Load the driver from the one specified in args, or from flags."""
        if not volume_driver:
            volume_driver = FLAGS.volume_driver
        self.driver = utils.import_object(volume_driver)
        super(VolumeManager, self).__init__(service_name='volume',
                                                    *args, **kwargs)
        # NOTE(vish): Implementation specific db handling is done
        #             by the driver.
        self.driver.db = self.db

    def init_host(self):
        """Do any initialization that needs to be run if this is a
           standalone service."""
        self.driver.check_for_setup_error()
        ctxt = context.get_admin_context()
        volumes = self.db.volume_get_all_by_host(ctxt, self.host)
        LOG.debug(_("Re-exporting %s volumes"), len(volumes))
        for volume in volumes:
            if volume['status'] in ['available', 'in-use']:
                self.driver.ensure_export(ctxt, volume)
            else:
                LOG.info(_("volume %s: skipping export"), volume['name'])

<<<<<<< HEAD
    def assign_volume(self, context, volume_id, host):
        """Assigns a created volume to a host (usually a compute node)."""
        self.driver.assign_volume(volume_id, host)

    def create_volume(self, context, volume_id):
=======
    def create_volume(self, context, volume_id, snapshot_id=None):
>>>>>>> 81954a61
        """Creates and exports the volume."""
        context = context.elevated()
        volume_ref = self.db.volume_get(context, volume_id)
        LOG.info(_("volume %s: creating"), volume_ref['name'])

        self.db.volume_update(context,
                              volume_id,
                              {'host': self.host})
        # NOTE(vish): so we don't have to get volume from db again
        #             before passing it to the driver.
        volume_ref['host'] = self.host

        try:
            vol_name = volume_ref['name']
            vol_size = volume_ref['size']
            vol_avail = self.driver.check_for_available_space(vol_size)
            if not vol_avail:
                LOG.error(_("Can not allocate requested volume size. "
                            "requested size: %(vol_size)sG") % locals())
                raise exception.VolumeProvisioningError(volume_id=volume_id)
            LOG.debug(_("volume %(vol_name)s: creating lv of"
                    " size %(vol_size)sG") % locals())
            if snapshot_id == None:
                model_update = self.driver.create_volume(volume_ref)
            else:
                snapshot_ref = self.db.snapshot_get(context, snapshot_id)
                model_update = self.driver.create_volume_from_snapshot(
                    volume_ref,
                    snapshot_ref)
            if model_update:
                self.db.volume_update(context, volume_ref['id'], model_update)

            LOG.debug(_("volume %s: creating export"), volume_ref['name'])
            model_update = self.driver.create_export(context, volume_ref)
            if model_update:
                self.db.volume_update(context, volume_ref['id'], model_update)
        except Exception:
            self.db.volume_update(context,
                                  volume_ref['id'], {'status': 'error'})
            raise

        now = utils.utcnow()
        self.db.volume_update(context,
                              volume_ref['id'], {'status': 'available',
                                                 'launched_at': now})
        LOG.debug(_("volume %s: created successfully"), volume_ref['name'])
        return volume_id

    def delete_volume(self, context, volume_id):
        """Deletes and unexports volume."""
        context = context.elevated()
        volume_ref = self.db.volume_get(context, volume_id)
        if volume_ref['attach_status'] == "attached":
            raise exception.Error(_("Volume is still attached"))
        if volume_ref['host'] != self.host:
            raise exception.Error(_("Volume is not local to this node"))

        try:
            LOG.debug(_("volume %s: removing export"), volume_ref['name'])
            self.driver.remove_export(context, volume_ref)
            LOG.debug(_("volume %s: deleting"), volume_ref['name'])
            self.driver.delete_volume(volume_ref)
        except exception.VolumeIsBusy, e:
            LOG.debug(_("volume %s: volume is busy"), volume_ref['name'])
            self.driver.ensure_export(context, volume_ref)
            self.db.volume_update(context, volume_ref['id'],
                                  {'status': 'available'})
            return True
        except Exception:
            self.db.volume_update(context,
                                  volume_ref['id'],
                                  {'status': 'error_deleting'})
            raise

        self.db.volume_destroy(context, volume_id)
        LOG.debug(_("volume %s: deleted successfully"), volume_ref['name'])
        return True

<<<<<<< HEAD
    def delete_volume_when_available(self, context, volume_id, time_out):
        """Waits until the volume is available and then deletes it."""
        utils.poll_until(lambda : self.db.volume_get(context, volume_id),
                         lambda volume : volume['status'] == 'available',
                         sleep_time=1, time_out=time_out)
        self.delete_volume(context, volume_id)
=======
    def create_snapshot(self, context, volume_id, snapshot_id):
        """Creates and exports the snapshot."""
        context = context.elevated()
        snapshot_ref = self.db.snapshot_get(context, snapshot_id)
        LOG.info(_("snapshot %s: creating"), snapshot_ref['name'])

        try:
            snap_name = snapshot_ref['name']
            LOG.debug(_("snapshot %(snap_name)s: creating") % locals())
            model_update = self.driver.create_snapshot(snapshot_ref)
            if model_update:
                self.db.snapshot_update(context, snapshot_ref['id'],
                                        model_update)

        except Exception:
            self.db.snapshot_update(context,
                                    snapshot_ref['id'], {'status': 'error'})
            raise

        self.db.snapshot_update(context,
                                snapshot_ref['id'], {'status': 'available',
                                                     'progress': '100%'})
        LOG.debug(_("snapshot %s: created successfully"), snapshot_ref['name'])
        return snapshot_id

    def delete_snapshot(self, context, snapshot_id):
        """Deletes and unexports snapshot."""
        context = context.elevated()
        snapshot_ref = self.db.snapshot_get(context, snapshot_id)

        try:
            LOG.debug(_("snapshot %s: deleting"), snapshot_ref['name'])
            self.driver.delete_snapshot(snapshot_ref)
        except Exception:
            self.db.snapshot_update(context,
                                    snapshot_ref['id'],
                                    {'status': 'error_deleting'})
            raise

        self.db.snapshot_destroy(context, snapshot_id)
        LOG.debug(_("snapshot %s: deleted successfully"), snapshot_ref['name'])
        return True

    def setup_compute_volume(self, context, volume_id):
        """Setup remote volume on compute host.

        Returns path to device."""
        context = context.elevated()
        volume_ref = self.db.volume_get(context, volume_id)
        if volume_ref['host'] == self.host and FLAGS.use_local_volumes:
            path = self.driver.local_path(volume_ref)
        else:
            path = self.driver.discover_volume(context, volume_ref)
        return path

    def remove_compute_volume(self, context, volume_id):
        """Remove remote volume on compute host."""
        context = context.elevated()
        volume_ref = self.db.volume_get(context, volume_id)
        if volume_ref['host'] == self.host and FLAGS.use_local_volumes:
            return True
        else:
            self.driver.undiscover_volume(volume_ref)
>>>>>>> 81954a61

    def check_for_export(self, context, instance_id):
        """Make sure whether volume is exported."""
        instance_ref = self.db.instance_get(context, instance_id)
        for volume in instance_ref['volumes']:
            self.driver.check_for_export(context, volume['id'])

    def unassign_volume(self, context, volume_id, host):
        """Un-Assigns an existing volume from a host (usually a compute node)."""
        self.driver.unassign_volume(volume_id, host)<|MERGE_RESOLUTION|>--- conflicted
+++ resolved
@@ -88,15 +88,11 @@
             else:
                 LOG.info(_("volume %s: skipping export"), volume['name'])
 
-<<<<<<< HEAD
     def assign_volume(self, context, volume_id, host):
         """Assigns a created volume to a host (usually a compute node)."""
         self.driver.assign_volume(volume_id, host)
 
-    def create_volume(self, context, volume_id):
-=======
     def create_volume(self, context, volume_id, snapshot_id=None):
->>>>>>> 81954a61
         """Creates and exports the volume."""
         context = context.elevated()
         volume_ref = self.db.volume_get(context, volume_id)
@@ -175,14 +171,13 @@
         LOG.debug(_("volume %s: deleted successfully"), volume_ref['name'])
         return True
 
-<<<<<<< HEAD
     def delete_volume_when_available(self, context, volume_id, time_out):
         """Waits until the volume is available and then deletes it."""
         utils.poll_until(lambda : self.db.volume_get(context, volume_id),
                          lambda volume : volume['status'] == 'available',
                          sleep_time=1, time_out=time_out)
         self.delete_volume(context, volume_id)
-=======
+
     def create_snapshot(self, context, volume_id, snapshot_id):
         """Creates and exports the snapshot."""
         context = context.elevated()
@@ -226,28 +221,6 @@
         LOG.debug(_("snapshot %s: deleted successfully"), snapshot_ref['name'])
         return True
 
-    def setup_compute_volume(self, context, volume_id):
-        """Setup remote volume on compute host.
-
-        Returns path to device."""
-        context = context.elevated()
-        volume_ref = self.db.volume_get(context, volume_id)
-        if volume_ref['host'] == self.host and FLAGS.use_local_volumes:
-            path = self.driver.local_path(volume_ref)
-        else:
-            path = self.driver.discover_volume(context, volume_ref)
-        return path
-
-    def remove_compute_volume(self, context, volume_id):
-        """Remove remote volume on compute host."""
-        context = context.elevated()
-        volume_ref = self.db.volume_get(context, volume_id)
-        if volume_ref['host'] == self.host and FLAGS.use_local_volumes:
-            return True
-        else:
-            self.driver.undiscover_volume(volume_ref)
->>>>>>> 81954a61
-
     def check_for_export(self, context, instance_id):
         """Make sure whether volume is exported."""
         instance_ref = self.db.instance_get(context, instance_id)
