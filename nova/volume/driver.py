# vim: tabstop=4 shiftwidth=4 softtabstop=4

# Copyright 2010 United States Government as represented by the
# Administrator of the National Aeronautics and Space Administration.
# All Rights Reserved.
#
#    Licensed under the Apache License, Version 2.0 (the "License"); you may
#    not use this file except in compliance with the License. You may obtain
#    a copy of the License at
#
#         http://www.apache.org/licenses/LICENSE-2.0
#
#    Unless required by applicable law or agreed to in writing, software
#    distributed under the License is distributed on an "AS IS" BASIS, WITHOUT
#    WARRANTIES OR CONDITIONS OF ANY KIND, either express or implied. See the
#    License for the specific language governing permissions and limitations
#    under the License.
"""
Drivers for volumes.

"""

import time
import os

import pexpect

from nova import exception
from nova import flags
from nova import log as logging
from nova import utils


LOG = logging.getLogger("nova.volume.driver")
FLAGS = flags.FLAGS
flags.DEFINE_string('volume_group', 'nova-volumes',
                    'Name for the VG that will contain exported volumes')
flags.DEFINE_string('aoe_eth_dev', 'eth0',
                    'Which device to export the volumes on')
flags.DEFINE_integer('num_shell_tries', 3,
                    'number of times to attempt to run flakey shell commands')
flags.DEFINE_integer('num_shelves',
                    100,
                    'Number of vblade shelves')
flags.DEFINE_integer('blades_per_shelf',
                    16,
                    'Number of vblade blades per shelf')
flags.DEFINE_integer('iscsi_num_targets',
                    100,
                    'Number of iscsi target ids per host')
flags.DEFINE_string('iscsi_target_prefix', 'iqn.2010-10.org.openstack:',
                    'prefix for iscsi volumes')
flags.DEFINE_string('iscsi_ip_prefix', '$my_ip',
                    'discover volumes on the ip that starts with this prefix')
flags.DEFINE_string('rbd_pool', 'rbd',
                    'the rbd pool in which volumes are stored')
flags.DEFINE_integer('volume_format_timeout', 120, 'timeout for formatting volumes')
flags.DEFINE_string('volume_fstype', 'ext3',
                    'The file system type used to format and mount volumes.')
flags.DEFINE_string('san_ip', '',
                    'IP address of SAN controller')

class VolumeDriver(object):
    """Executes commands relating to Volumes."""
    def __init__(self, execute=utils.execute,
                 sync_exec=utils.execute, *args, **kwargs):
        # NOTE(vish): db is set by Manager
        self.db = None
        self._execute = execute
        self._sync_exec = sync_exec

    def _try_execute(self, *command, **kwargs):
        # NOTE(vish): Volume commands can partially fail due to timing, but
        #             running them a second time on failure will usually
        #             recover nicely.
        tries = 0
        while True:
            try:
                self._execute(*command, **kwargs)
                return True
            except exception.ProcessExecutionError:
                tries = tries + 1
                if tries >= FLAGS.num_shell_tries:
                    raise
                LOG.exception(_("Recovering from a failed execute.  "
                                "Try number %s"), tries)
                time.sleep(tries ** 2)

    def assign_volume(self, volume_id, host):
        """
        Assign the volume to the specified compute host so that it could
        be potentially used in discovery in certain drivers
        """
        pass

    def check_for_available_space(self, size):
        """Call to check the size is available for volume"""
        pass

    def check_for_client_setup_error(self):
        """
        Returns and error if the client is not setup properly to
        talk to the specific volume management service.
        """
        pass

    def check_for_setup_error(self):
        """Returns an error if prerequisites aren't met"""
        out, err = self._execute('vgs', '--noheadings', '-o', 'name',
                                run_as_root=True)
        volume_groups = out.split()
        if not FLAGS.volume_group in volume_groups:
            raise exception.Error(_("volume group %s doesn't exist")
                                  % FLAGS.volume_group)

    def _create_volume(self, volume_name, sizestr):
        self._try_execute('lvcreate', '-L', sizestr, '-n',
                          volume_name, FLAGS.volume_group, run_as_root=True)

    def _copy_volume(self, srcstr, deststr, size_in_g):
        self._execute('dd', 'if=%s' % srcstr, 'of=%s' % deststr,
                      'count=%d' % (size_in_g * 1024), 'bs=1M',
                      run_as_root=True)

    def _volume_not_present(self, volume_name):
        path_name = '%s/%s' % (FLAGS.volume_group, volume_name)
        try:
            self._try_execute('lvdisplay', path_name, run_as_root=True)
        except Exception as e:
            # If the volume isn't present
            return True
        return False

    def _delete_volume(self, volume, size_in_g):
        """Deletes a logical volume."""
        # zero out old volumes to prevent data leaking between users
        # TODO(ja): reclaiming space should be done lazy and low priority
        self._copy_volume('/dev/zero', self.local_path(volume), size_in_g)
        self._try_execute('lvremove', '-f', "%s/%s" %
                          (FLAGS.volume_group,
                           self._escape_snapshot(volume['name'])),
                          run_as_root=True)

    def _sizestr(self, size_in_g):
        if int(size_in_g) == 0:
            return '100M'
        return '%sG' % size_in_g

    # Linux LVM reserves name that starts with snapshot, so that
    # such volume name can't be created. Mangle it.
    def _escape_snapshot(self, snapshot_name):
        if not snapshot_name.startswith('snapshot'):
            return snapshot_name
        return '_' + snapshot_name

    def create_volume(self, volume):
        """Creates a logical volume. Can optionally return a Dictionary of
        changes to the volume object to be persisted."""
        self._create_volume(volume['name'], self._sizestr(volume['size']))

    def create_volume_from_snapshot(self, volume, snapshot):
        """Creates a volume from a snapshot."""
        self._create_volume(volume['name'], self._sizestr(volume['size']))
        self._copy_volume(self.local_path(snapshot), self.local_path(volume),
                          snapshot['volume_size'])

    def delete_volume(self, volume):
        """Deletes a logical volume."""
        if self._volume_not_present(volume['name']):
            # If the volume isn't present, then don't attempt to delete
            return True

        # TODO(yamahata): lvm can't delete origin volume only without
        # deleting derived snapshots. Can we do something fancy?
        out, err = self._execute('lvdisplay', '--noheading',
                                 '-C', '-o', 'Attr',
                                 '%s/%s' % (FLAGS.volume_group,
                                            volume['name']),
                                 run_as_root=True)
        # fake_execute returns None resulting unit test error
        if out:
            out = out.strip()
            if (out[0] == 'o') or (out[0] == 'O'):
                raise exception.VolumeIsBusy(volume_name=volume['name'])

        self._delete_volume(volume, volume['size'])

    def create_snapshot(self, snapshot):
        """Creates a snapshot."""
        orig_lv_name = "%s/%s" % (FLAGS.volume_group, snapshot['volume_name'])
        self._try_execute('lvcreate', '-L',
                          self._sizestr(snapshot['volume_size']),
                          '--name', self._escape_snapshot(snapshot['name']),
                          '--snapshot', orig_lv_name, run_as_root=True)

    def delete_snapshot(self, snapshot):
        """Deletes a snapshot."""
        if self._volume_not_present(self._escape_snapshot(snapshot['name'])):
            # If the snapshot isn't present, then don't attempt to delete
            return True

        # TODO(yamahata): zeroing out the whole snapshot triggers COW.
        # it's quite slow.
        self._delete_volume(snapshot, snapshot['volume_size'])

    def get_volume_uuid(self, device_path):
        """Returns the UUID of a device given that device path.

        The returned UUID is expected to be hex in five groups with the lengths
        8,4,4,4 and 12.
        Example:
        fd575a25-f9d9-4e7f-aafd-9c2b92e9ec4c

        If the device_path doesn't match anything, DevicePathInvalidForUuid
        is raised.

        """
        child = pexpect.spawn("sudo blkid " + device_path)
        i = child.expect(['UUID="([0-9a-f]{8}-[0-9a-f]{4}-[0-9a-f]{4}-'
                          '[0-9a-f]{4}-[0-9a-f]{12})"', pexpect.EOF])
        if i > 0:
            raise exception.DevicePathInvalidForUuid(device_path=device_path)
        return child.match.groups()[0]

    def local_path(self, volume):
        # NOTE(vish): stops deprecation warning
        escaped_group = FLAGS.volume_group.replace('-', '--')
        escaped_name = self._escape_snapshot(volume['name']).replace('-', '--')
        return "/dev/mapper/%s-%s" % (escaped_group, escaped_name)

    def ensure_export(self, context, volume):
        """Synchronously recreates an export for a logical volume."""
        raise NotImplementedError()

    def create_export(self, context, volume):
        """Exports the volume. Can optionally return a Dictionary of changes
        to the volume object to be persisted."""
        raise NotImplementedError()

    def remove_export(self, context, volume):
        """Removes an export for a logical volume."""
        raise NotImplementedError()

    def discover_volume(self, context, volume):
        """Discover volume on a remote host."""
        raise NotImplementedError()

    def undiscover_volume(self, volume):
        """Undiscover volume on a remote host."""
        raise NotImplementedError()

    def check_for_export(self, context, volume_id):
        """Make sure volume is exported."""
        raise NotImplementedError()

    def unassign_volume(self, volume_id, host):
        """Some drivers need this to associate a volume to a host."""
        pass

    def _check_device_exists(self, device_path):
        """Check that the device path exists.

        Verify that the device path has actually been created and can report
        it's size, only then can it be available for formatting, retry
        num_shell_tries to account for the time lag.
        """
        try:
            utils.execute('sudo', 'blockdev', '--getsize64', device_path,
                          attempts=FLAGS.num_shell_tries)
        except exception.ProcessExecutionError:
            raise exception.InvalidDevicePath(path=device_path)

    def _check_format(self, device_path):
        """Checks that an unmounted volume is formatted."""
        child = pexpect.spawn("sudo dumpe2fs %s" % device_path)
        try:
            i = child.expect(['has_journal', 'Wrong magic number'])
            if i == 0:
                return
            raise IOError('Device path at %s did not seem to be %s.' %
                          (device_path, FLAGS.volume_fstype))
        except pexpect.EOF:
            raise IOError("Volume was not formatted.")
        child.expect(pexpect.EOF)

    def _format(self, device_path):
        """Calls mkfs to format the device at device_path."""
        child = pexpect.spawn("sudo mkfs -t %s %s" % (FLAGS.volume_fstype,
                              device_path), timeout=FLAGS.volume_format_timeout)
        child.expect("(y,n)")
        child.sendline('y')
        child.expect(pexpect.EOF)

    def format(self, device_path):
        """Formats the device at device_path and checks the filesystem."""
        self._check_device_exists(device_path)
        self._format(device_path)
        self._check_format(device_path)

    def mount(self, device_path, mount_point):
        #TODO(tim.simpson): Allow other filesystem types.
        if not os.path.exists(mount_point):
            os.makedirs(mount_point)
        cmd = "sudo mount -t %s %s %s" % (FLAGS.volume_fstype, device_path,
                                          mount_point)
        child = pexpect.spawn(cmd)
        child.expect(pexpect.EOF)

    def unmount(self, mount_point):
        if os.path.exists(mount_point):
            cmd = "sudo umount %s" % mount_point
            child = pexpect.spawn(cmd)
            child.expect(pexpect.EOF)

    def update_info(self, volume_ref):
        """Update any provided volume info like name or description"""
        pass


class LoggingVolumeDriver(VolumeDriver):
    """Logs and records calls, for unit tests."""

    def _check_device_exists(self, *args, **kwargs):
        pass

    def get_volume_uuid(self, device_path):
        pass

    def format(self, device_path):
        pass

    def check_for_setup_error(self):
        pass

    def create_volume(self, volume):
        self.log_action('create_volume', volume)

    def delete_volume(self, volume):
        self.log_action('delete_volume', volume)

    def local_path(self, volume):
        print "local_path not implemented"
        raise NotImplementedError()

    def ensure_export(self, context, volume):
        self.log_action('ensure_export', volume)

    def create_export(self, context, volume):
        self.log_action('create_export', volume)

    def remove_export(self, context, volume):
        self.log_action('remove_export', volume)

    def discover_volume(self, context, volume):
        self.log_action('discover_volume', volume)

    def undiscover_volume(self, volume):
        self.log_action('undiscover_volume', volume)

    def check_for_export(self, context, volume_id):
        self.log_action('check_for_export', volume_id)

    _LOGS = []

    @staticmethod
    def clear_logs():
        LoggingVolumeDriver._LOGS = []

    @staticmethod
    def log_action(action, parameters):
        """Logs the command."""
        LOG.debug(_("LoggingVolumeDriver: %s") % (action))
        log_dictionary = {}
        if parameters:
            log_dictionary = dict(parameters)
        log_dictionary['action'] = action
        LOG.debug(_("LoggingVolumeDriver: %s") % (log_dictionary))
        LoggingVolumeDriver._LOGS.append(log_dictionary)

    @staticmethod
    def all_logs():
        return LoggingVolumeDriver._LOGS

    @staticmethod
    def logs_like(action, **kwargs):
        matches = []
        for entry in LoggingVolumeDriver._LOGS:
            if entry['action'] != action:
                continue
            match = True
            for k, v in kwargs.iteritems():
                if entry.get(k) != v:
                    match = False
                    break
            if match:
                matches.append(entry)
        return matches


class AOEDriver(VolumeDriver):
    """Implements AOE specific volume commands."""

    def ensure_export(self, context, volume):
        # NOTE(vish): we depend on vblade-persist for recreating exports
        pass

    def _ensure_blades(self, context):
        """Ensure that blades have been created in datastore."""
        total_blades = FLAGS.num_shelves * FLAGS.blades_per_shelf
        if self.db.export_device_count(context) >= total_blades:
            return
        for shelf_id in xrange(FLAGS.num_shelves):
            for blade_id in xrange(FLAGS.blades_per_shelf):
                dev = {'shelf_id': shelf_id, 'blade_id': blade_id}
                self.db.export_device_create_safe(context, dev)

    def create_export(self, context, volume):
        """Creates an export for a logical volume."""
        self._ensure_blades(context)
        (shelf_id,
         blade_id) = self.db.volume_allocate_shelf_and_blade(context,
                                                             volume['id'])
        self._try_execute(
                 'vblade-persist', 'setup',
                 shelf_id,
                 blade_id,
                 FLAGS.aoe_eth_dev,
                 "/dev/%s/%s" %
                 (FLAGS.volume_group,
                  volume['name']),
                 run_as_root=True)
        # NOTE(vish): The standard _try_execute does not work here
        #             because these methods throw errors if other
        #             volumes on this host are in the process of
        #             being created.  The good news is the command
        #             still works for the other volumes, so we
        #             just wait a bit for the current volume to
        #             be ready and ignore any errors.
        time.sleep(2)
        self._execute('vblade-persist', 'auto', 'all',
                      check_exit_code=False, run_as_root=True)
        self._execute('vblade-persist', 'start', 'all',
                      check_exit_code=False, run_as_root=True)

    def remove_export(self, context, volume):
        """Removes an export for a logical volume."""
        (shelf_id,
         blade_id) = self.db.volume_get_shelf_and_blade(context,
                                                        volume['id'])
        self._try_execute('vblade-persist', 'stop',
                          shelf_id, blade_id, run_as_root=True)
        self._try_execute('vblade-persist', 'destroy',
                          shelf_id, blade_id, run_as_root=True)

    def discover_volume(self, context, _volume):
        """Discover volume on a remote host."""
        (shelf_id,
         blade_id) = self.db.volume_get_shelf_and_blade(context,
                                                        _volume['id'])
        self._execute('aoe-discover', run_as_root=True)
        out, err = self._execute('aoe-stat', check_exit_code=False,
                                 run_as_root=True)
        device_path = 'e%(shelf_id)d.%(blade_id)d' % locals()
        if out.find(device_path) >= 0:
            return "/dev/etherd/%s" % device_path
        else:
            return

    def undiscover_volume(self, _volume):
        """Undiscover volume on a remote host."""
        pass

    def check_for_export(self, context, volume_id):
        """Make sure volume is exported."""
        (shelf_id,
         blade_id) = self.db.volume_get_shelf_and_blade(context,
                                                        volume_id)
        cmd = ('vblade-persist', 'ls', '--no-header')
        out, _err = self._execute(*cmd, run_as_root=True)
        exported = False
        for line in out.split('\n'):
            param = line.split(' ')
            if len(param) == 6 and param[0] == str(shelf_id) \
                    and param[1] == str(blade_id) and param[-1] == "run":
                exported = True
                break
        if not exported:
            # Instance will be terminated in this case.
            desc = _("Cannot confirm exported volume id:%(volume_id)s. "
                     "vblade process for e%(shelf_id)s.%(blade_id)s "
                     "isn't running.") % locals()
            raise exception.ProcessExecutionError(out, _err, cmd=cmd,
                                                  description=desc)


class FakeAOEDriver(AOEDriver):
    """Logs calls instead of executing."""

    def __init__(self, *args, **kwargs):
        super(FakeAOEDriver, self).__init__(execute=self.fake_execute,
                                            sync_exec=self.fake_execute,
                                            *args, **kwargs)

    def check_for_setup_error(self):
        """No setup necessary in fake mode."""
        pass

    @staticmethod
    def fake_execute(cmd, *_args, **_kwargs):
        """Execute that simply logs the command."""
        LOG.debug(_("FAKE AOE: %s"), cmd)
        return (None, None)


class ISCSIDriver(VolumeDriver):
    """Executes commands relating to ISCSI volumes.

    We make use of model provider properties as follows:

    :provider_location:    if present, contains the iSCSI target information
                           in the same format as an ietadm discovery
                           i.e. '<ip>:<port>,<portal> <target IQN>'

    :provider_auth:    if present, contains a space-separated triple:
                       '<auth method> <auth username> <auth password>'.
                       `CHAP` is the only auth_method in use at the moment.
    """

    def check_for_client_setup_error(self):
        """
        Returns an error if the client is not setup properly to
        talk to the iscsi target server.
        """
        try:
            self._execute("sudo", "iscsiadm", "-m", "discovery",
                          "-t", "st", "-p", FLAGS.san_ip)
        except exception.ProcessExecutionError as err:
            LOG.fatal("Error initializing the volume client: %s" % err)
            raise exception.VolumeServiceUnavailable()

    def ensure_export(self, context, volume):
        """Synchronously recreates an export for a logical volume."""
        try:
            iscsi_target = self.db.volume_get_iscsi_target_num(context,
                                                           volume['id'])
        except exception.NotFound:
            LOG.info(_("Skipping ensure_export. No iscsi_target " +
                       "provisioned for volume: %d"), volume['id'])
            return

        iscsi_name = "%s%s" % (FLAGS.iscsi_target_prefix, volume['name'])
        volume_path = "/dev/%s/%s" % (FLAGS.volume_group, volume['name'])
        self._sync_exec('ietadm', '--op', 'new',
                        "--tid=%s" % iscsi_target,
                        '--params',
                        "Name=%s" % iscsi_name,
                        run_as_root=True,
                        check_exit_code=False)
        self._sync_exec('ietadm', '--op', 'new',
                        "--tid=%s" % iscsi_target,
                        '--lun=0',
                        '--params',
                        "Path=%s,Type=fileio" % volume_path,
                        run_as_root=True,
                        check_exit_code=False)

    def _ensure_iscsi_targets(self, context, host):
        """Ensure that target ids have been created in datastore."""
        host_iscsi_targets = self.db.iscsi_target_count_by_host(context, host)
        if host_iscsi_targets >= FLAGS.iscsi_num_targets:
            return
        # NOTE(vish): Target ids start at 1, not 0.
        for target_num in xrange(1, FLAGS.iscsi_num_targets + 1):
            target = {'host': host, 'target_num': target_num}
            self.db.iscsi_target_create_safe(context, target)

    def create_export(self, context, volume):
        """Creates an export for a logical volume."""
        self._ensure_iscsi_targets(context, volume['host'])
        iscsi_target = self.db.volume_allocate_iscsi_target(context,
                                                      volume['id'],
                                                      volume['host'])
        iscsi_name = "%s%s" % (FLAGS.iscsi_target_prefix, volume['name'])
        volume_path = "/dev/%s/%s" % (FLAGS.volume_group, volume['name'])
        self._execute('ietadm', '--op', 'new',
                      '--tid=%s' % iscsi_target,
                      '--params', 'Name=%s' % iscsi_name, run_as_root=True)
        self._execute('ietadm', '--op', 'new',
                      '--tid=%s' % iscsi_target,
                      '--lun=0', '--params',
                      'Path=%s,Type=fileio' % volume_path, run_as_root=True)

    def remove_export(self, context, volume):
        """Removes an export for a logical volume."""
        try:
            iscsi_target = self.db.volume_get_iscsi_target_num(context,
                                                           volume['id'])
        except exception.NotFound:
            LOG.info(_("Skipping remove_export. No iscsi_target " +
                       "provisioned for volume: %d"), volume['id'])
            return

        try:
            # ietadm show will exit with an error
            # this export has already been removed
            self._execute('ietadm', '--op', 'show',
                          '--tid=%s' % iscsi_target, run_as_root=True)
        except Exception as e:
            LOG.info(_("Skipping remove_export. No iscsi_target " +
                       "is presently exported for volume: %d"), volume['id'])
            return

        self._execute('ietadm', '--op', 'delete',
                      '--tid=%s' % iscsi_target,
                      '--lun=0', run_as_root=True)
        self._execute('ietadm', '--op', 'delete',
                      '--tid=%s' % iscsi_target, run_as_root=True)

    def _do_iscsi_discovery(self, volume):
        #TODO(justinsb): Deprecate discovery and use stored info
        #NOTE(justinsb): Discovery won't work with CHAP-secured targets (?)
        LOG.warn(_("ISCSI provider_location not stored, using discovery"))

        volume_name = volume['name']

        (out, _err) = self._execute('iscsiadm', '-m', 'discovery',
                                    '-t', 'sendtargets', '-p', volume['host'],
                                    run_as_root=True, attempts=FLAGS.num_shell_tries)
        for target in out.splitlines():
            if FLAGS.iscsi_ip_prefix in target and volume_name in target:
                return target
        return None

    def _get_iscsi_properties(self, volume):
        """Gets iscsi configuration

        We ideally get saved information in the volume entity, but fall back
        to discovery if need be. Discovery may be completely removed in future
        The properties are:

        :target_discovered:    boolean indicating whether discovery was used

        :target_iqn:    the IQN of the iSCSI target

        :target_portal:    the portal of the iSCSI target

        :auth_method:, :auth_username:, :auth_password:

            the authentication details. Right now, either auth_method is not
            present meaning no authentication, or auth_method == `CHAP`
            meaning use CHAP with the specified credentials.
        """

        properties = {}

        location = volume['provider_location']

        if location:
            # provider_location is the same format as iSCSI discovery output
            properties['target_discovered'] = False
        else:
            location = self._do_iscsi_discovery(volume)

            if not location:
                raise exception.Error(_("Could not find iSCSI export "
                                        " for volume %s") %
                                      (volume['name']))

            LOG.debug(_("ISCSI Discovery: Found %s") % (location))
            properties['target_discovered'] = True

        (iscsi_target, _sep, iscsi_name) = location.partition(" ")

        iscsi_portal = iscsi_target.split(",")[0]

        properties['target_iqn'] = iscsi_name
        properties['target_portal'] = iscsi_portal

        auth = volume['provider_auth']

        if auth:
            (auth_method, auth_username, auth_secret) = auth.split()

            properties['auth_method'] = auth_method
            properties['auth_username'] = auth_username
            properties['auth_password'] = auth_secret

        return properties

    def _run_iscsiadm(self, iscsi_properties, iscsi_command, num_tries=1):
        (out, err) = self._execute('iscsiadm', '-m', 'node', '-T',
                                   iscsi_properties['target_iqn'],
                                   '-p', iscsi_properties['target_portal'],
<<<<<<< HEAD
                                   iscsi_command, run_as_root=True, num_tries=num_tries)
=======
                                   iscsi_command, run_as_root=True, attempts=num_tries)
>>>>>>> f411aa1c
        LOG.debug("iscsiadm %s: stdout=%s stderr=%s" %
                  (iscsi_command, out, err))
        return (out, err)

    def _iscsiadm_update(self, iscsi_properties, property_key, property_value):
        iscsi_command = ('--op', 'update', '-n', property_key,
                         '-v', property_value)
        return self._run_iscsiadm(iscsi_properties, iscsi_command)

    def get_iscsi_properties_for_volume(self, context, volume):
        #TODO(tim.simpson) This method executes commands assuming the
        # nova-volume is on the same node as nova-compute.
        iscsi_properties = self._get_iscsi_properties(volume)
        if not iscsi_properties['target_discovered']:
            self._run_iscsiadm(iscsi_properties, ('--op', 'new'))
        return iscsi_properties

    def set_iscsi_auth(self, iscsi_properties):
        if iscsi_properties.get('auth_method', None):
            self._iscsiadm_update(iscsi_properties,
                                  "node.session.auth.authmethod",
                                  iscsi_properties['auth_method'])
            self._iscsiadm_update(iscsi_properties,
                                  "node.session.auth.username",
                                  iscsi_properties['auth_username'])
            self._iscsiadm_update(iscsi_properties,
                                  "node.session.auth.password",
                                  iscsi_properties['auth_password'])

    def discover_volume(self, context, volume):
        """Discover volume on a remote host."""

        iscsi_properties = self.get_iscsi_properties_for_volume(context, volume)
        self.set_iscsi_auth(iscsi_properties)

        try:
            self._run_iscsiadm(iscsi_properties, "--login",
                               num_tries=FLAGS.num_shell_tries)
            self._iscsiadm_update(iscsi_properties, "node.startup", "automatic")
        except exception.ProcessExecutionError as err:
            LOG.error(err)
            raise exception.Error(_("iSCSI device %s not found") %
                                    iscsi_properties['target_iqn'])

        mount_device = ("/dev/disk/by-path/ip-%s-iscsi-%s-lun-0" %
                        (iscsi_properties['target_portal'],
                         iscsi_properties['target_iqn']))
        return mount_device

    def undiscover_volume(self, volume):
        """Undiscover volume on a remote host."""
        iscsi_properties = self.get_iscsi_properties_for_volume(None, volume)
        self._iscsiadm_update(iscsi_properties, "node.startup", "manual")
        self._run_iscsiadm(iscsi_properties, "--logout")

    def check_for_export(self, context, volume_id):
        """Make sure volume is exported."""

        tid = self.db.volume_get_iscsi_target_num(context, volume_id)
        try:
            self._execute('ietadm', '--op', 'show',
                          '--tid=%(tid)d' % locals(), run_as_root=True)
        except exception.ProcessExecutionError, e:
            # Instances remount read-only in this case.
            # /etc/init.d/iscsitarget restart and rebooting nova-volume
            # is better since ensure_export() works at boot time.
            logging.error(_("Cannot confirm exported volume "
                            "id:%(volume_id)s.") % locals())
            raise


class FakeISCSIDriver(ISCSIDriver, LoggingVolumeDriver):
    """Logs calls instead of executing."""
    def __init__(self, *args, **kwargs):
        super(FakeISCSIDriver, self).__init__(execute=self.fake_execute,
                                              sync_exec=self.fake_execute,
                                              *args, **kwargs)

    def discover_volume(self, context, volume):
        LoggingVolumeDriver.discover_volume(self, context, volume)

    def undiscover_volume(self, volume):
        LoggingVolumeDriver.undiscover_volume(self, volume)

    def get_volume_uuid(self, device_path):
        pass

    def format(self, device_path):
        pass

    def _check_device_exists(self, *args, **kwargs):
        pass

    def get_volume_uuid(self, device_path):
        pass

    def format(self, device_path):
        pass

    def check_for_setup_error(self):
        pass

    def check_for_client_setup_error(self):
        """No client check necessary """
        pass

    def check_for_setup_error(self):
        """No setup necessary in fake mode."""
        pass

    def discover_volume(self, context, volume):
        """Discover volume on a remote host."""
        return "/dev/disk/by-path/volume-id-%d" % volume['id']

    def undiscover_volume(self, volume):
        """Undiscover volume on a remote host."""
        pass

    @staticmethod
    def fake_execute(cmd, *_args, **_kwargs):
        """Execute that simply logs the command."""
        LOG.debug(_("FAKE ISCSI: %s"), cmd)
        return (None, None)


class RBDDriver(VolumeDriver):
    """Implements RADOS block device (RBD) volume commands"""

    def check_for_setup_error(self):
        """Returns an error if prerequisites aren't met"""
        (stdout, stderr) = self._execute('rados', 'lspools')
        pools = stdout.split("\n")
        if not FLAGS.rbd_pool in pools:
            raise exception.Error(_("rbd has no pool %s") %
                                  FLAGS.rbd_pool)

    def create_volume(self, volume):
        """Creates a logical volume."""
        if int(volume['size']) == 0:
            size = 100
        else:
            size = int(volume['size']) * 1024
        self._try_execute('rbd', '--pool', FLAGS.rbd_pool,
                          '--size', size, 'create', volume['name'])

    def delete_volume(self, volume):
        """Deletes a logical volume."""
        self._try_execute('rbd', '--pool', FLAGS.rbd_pool,
                          'rm', volume['name'])

    def create_snapshot(self, snapshot):
        """Creates an rbd snapshot"""
        self._try_execute('rbd', '--pool', FLAGS.rbd_pool,
                          'snap', 'create', '--snap', snapshot['name'],
                          snapshot['volume_name'])

    def delete_snapshot(self, snapshot):
        """Deletes an rbd snapshot"""
        self._try_execute('rbd', '--pool', FLAGS.rbd_pool,
                          'snap', 'rm', '--snap', snapshot['name'],
                          snapshot['volume_name'])

    def local_path(self, volume):
        """Returns the path of the rbd volume."""
        # This is the same as the remote path
        # since qemu accesses it directly.
        return "rbd:%s/%s" % (FLAGS.rbd_pool, volume['name'])

    def ensure_export(self, context, volume):
        """Synchronously recreates an export for a logical volume."""
        pass

    def create_export(self, context, volume):
        """Exports the volume"""
        pass

    def remove_export(self, context, volume):
        """Removes an export for a logical volume"""
        pass

    def discover_volume(self, context, volume):
        """Discover volume on a remote host"""
        return "rbd:%s/%s" % (FLAGS.rbd_pool, volume['name'])

    def undiscover_volume(self, volume):
        """Undiscover volume on a remote host"""
        pass


class SheepdogDriver(VolumeDriver):
    """Executes commands relating to Sheepdog Volumes"""

    def check_for_setup_error(self):
        """Returns an error if prerequisites aren't met"""
        try:
            (out, err) = self._execute('collie', 'cluster', 'info')
            if not out.startswith('running'):
                raise exception.Error(_("Sheepdog is not working: %s") % out)
        except exception.ProcessExecutionError:
            raise exception.Error(_("Sheepdog is not working"))

    def create_volume(self, volume):
        """Creates a sheepdog volume"""
        self._try_execute('qemu-img', 'create',
                          "sheepdog:%s" % volume['name'],
                          self._sizestr(volume['size']))

    def create_volume_from_snapshot(self, volume, snapshot):
        """Creates a sheepdog volume from a snapshot."""
        self._try_execute('qemu-img', 'create', '-b',
                          "sheepdog:%s:%s" % (snapshot['volume_name'],
                                              snapshot['name']),
                          "sheepdog:%s" % volume['name'])

    def delete_volume(self, volume):
        """Deletes a logical volume"""
        self._try_execute('collie', 'vdi', 'delete', volume['name'])

    def create_snapshot(self, snapshot):
        """Creates a sheepdog snapshot"""
        self._try_execute('qemu-img', 'snapshot', '-c', snapshot['name'],
                          "sheepdog:%s" % snapshot['volume_name'])

    def delete_snapshot(self, snapshot):
        """Deletes a sheepdog snapshot"""
        self._try_execute('collie', 'vdi', 'delete', snapshot['volume_name'],
                          '-s', snapshot['name'])

    def local_path(self, volume):
        return "sheepdog:%s" % volume['name']

    def ensure_export(self, context, volume):
        """Safely and synchronously recreates an export for a logical volume"""
        pass

    def create_export(self, context, volume):
        """Exports the volume"""
        pass

    def remove_export(self, context, volume):
        """Removes an export for a logical volume"""
        pass

    def discover_volume(self, context, volume):
        """Discover volume on a remote host"""
        return "sheepdog:%s" % volume['name']

    def undiscover_volume(self, volume):
        """Undiscover volume on a remote host"""
        pass<|MERGE_RESOLUTION|>--- conflicted
+++ resolved
@@ -691,11 +691,7 @@
         (out, err) = self._execute('iscsiadm', '-m', 'node', '-T',
                                    iscsi_properties['target_iqn'],
                                    '-p', iscsi_properties['target_portal'],
-<<<<<<< HEAD
-                                   iscsi_command, run_as_root=True, num_tries=num_tries)
-=======
                                    iscsi_command, run_as_root=True, attempts=num_tries)
->>>>>>> f411aa1c
         LOG.debug("iscsiadm %s: stdout=%s stderr=%s" %
                   (iscsi_command, out, err))
         return (out, err)
