--- conflicted
+++ resolved
@@ -21,10 +21,7 @@
 then
     rm -rf /tmp/build
     mkdir /tmp/build
-<<<<<<< HEAD
-=======
     http_proxy=$http_proxy dbaas_pkg_install_nova
->>>>>>> ff273a7c
     dbaas_pkg_install_glance
     if [ $? -ne 0 ]; then exit 1; fi
     dbaas_pkg_install_nova
@@ -33,8 +30,11 @@
     if [ $? -ne 0 ]; then exit 1; fi
     dbaas_pkg_install_firstboot
     if [ $? -ne 0 ]; then exit 1; fi
-    dbaas_pkg_install_rsdns
-    if [ $? -ne 0 ]; then exit 1; fi
+    if [ -d /rsdns ]
+    then
+        dbaas_pkg_install_rsdns
+        if [ $? -ne 0 ]; then exit 1; fi
+    fi
 else
     echo Dependencies are not installed.
     exit 1
