#!/bin/bash
# Handles building and installing our packages.

#on the container, in /etc/apt/sources.list
#deb http://10.0.2.15/ubuntu lucid main

source /vagrant-common/Utils.sh
source /vagrant-common/Exports.sh

dbaas_pkg_create_tmpbuild() {
    if [ -d /tmp/build ]
    then
        echo /tmp/build already exists.
    else
        sudo -E mkdir /tmp/build
    fi
}


dbaas_pkg_install_dbaasmycnf() {
    # Builds and installs dbaasmycnf package.

    dbaas_pkg_create_tmpbuild
    sudo -E cp -R /src/dbaas-mycnf /tmp/build/dbaas
    cd /tmp/build/dbaas
    sudo -E ./dbaas-mycnf/builddeb.sh
    #remove the old version in case this is a 2nd run
    sudo -E reprepro -Vb /var/www/ubuntu/ remove lucid dbaas-mycnf
    sudo -E reprepro --ignore=wrongdistribution -Vb /var/www/ubuntu/ includedeb lucid dbaas-mycnf/*.deb
}

dbaas_pkg_install_firstboot() {
    # Builds and installs firstboot package.

    dbaas_pkg_create_tmpbuild
    sudo -E cp -R /src/firstboot /tmp/build/dbaas
    cd /tmp/build/dbaas
    sudo -E ./firstboot/builddeb.sh
    sudo -E reprepro -Vb /var/www/ubuntu/ remove lucid firstboot
    sudo -E reprepro --ignore=wrongdistribution -Vb /var/www/ubuntu/ includedeb lucid firstboot/*.deb
}

dbaas_pkg_install_glance() {
    # Check if glance is package installed or not by
    # just checking if the 'known' glance setup.py exists.
    if [ -d /glance -a -f /glance/setup.py ]
    then
        dbaas_old_install_glance
    else
        dbaas_new_install_glance
    fi

    sudo -E mkdir /glance_images/
    # Check to see if the glance images folder has files in it
    if [ `ls /glance_images/|wc -l` == '0' ]
    then
        # If there are no files then we should curl the ovz image to the glance images folder
        sudo -E curl http://c629296.r96.cf2.rackcdn.com/ubuntu-10.04-x86_64-openvz.tar.gz --output /glance_images/ubuntu-10.04-x86_64-openvz.tar.gz
    fi
}

dbaas_old_install_glance() {
    # The old way of installing glance
    sudo rm -rf ~/glance
    sudo cp -rf /glance ~/glance
    if [ $? -ne 0 ]
    then
        echo "Failure to copy glance to temporary location."
        exit 1
    fi
    cd ~/glance
    sudo python setup.py install
    if [ $? -ne 0 ]
    then
        echo "Failure to install glance."
        exit 1
    fi
}

dbaas_pkg_install_novaclient() {
    # Builds and installs the novaclient based on a config'd version
    pkg_remove python-novaclient
    sudo -E mkdir -p /tmp/build/
    sudo -E rm -fr /tmp/build/python-novaclient
    sudo -E rm -fr /tmp/build/python-novapkg
    # PYTHON_NOVACLIENT_VERSION is sourced from Exports
    sudo -E http_proxy=$http_proxy https_proxy=$https_proxy bzr clone lp:python-novaclient -r $PYTHON_NOVACLIENT_VERSION /tmp/build/python-novaclient
    sudo -E http_proxy=$http_proxy https_proxy=$https_proxy bzr checkout --lightweight lp:ubuntu/natty/python-novaclient /tmp/build/python-novapkg
    sudo -E mv /tmp/build/python-novapkg/debian /tmp/build/python-novaclient
    pkg_install cdbs python-mock
    cd /tmp/build/python-novaclient
    sudo -E sed -i.bak -e 's/ natty;/ lucid;/g' debian/changelog
    sudo -E DEB_BUILD_OPTIONS=nocheck,nodocs dpkg-buildpackage -rfakeroot -b -uc -us
    sudo -E reprepro -Vb /var/www/ubuntu/ remove lucid python-novaclient
    cd /tmp/build
    sudo -E reprepro --ignore=wrongdistribution -Vb /var/www/ubuntu/ include lucid python-novaclient_2.4-0ubuntu1_amd64.changes
    # Add the local apt repo temporarily to install the built novaclient
    echo "deb http://0.0.0.0/ubuntu lucid main" | sudo -E tee /etc/apt/sources.list.d/temp-local-ppa-lucid.list > /dev/null
    echo "Package: python-novaclient
Pin: origin 0.0.0.0
Pin-Priority: 700" | sudo -E tee /etc/apt/preferences.d/temp-local-ppa-pin > /dev/null
    sudo -E apt-get update
    # Based on the pin this will install the novaclient we just built
    pkg_install python-novaclient
    # now clean up that mess so it doesnt pollute into any other installations
    sudo -E rm -fr /etc/apt/preferences.d/temp-local-ppa-pin
    sudo -E rm -fr /etc/apt/sources.list.d/temp-local-ppa-lucid.list
    sudo -E apt-get update
}

dbaas_new_install_glance() {
    # Builds and installs the novaclient based on a config'd version
    pkg_remove glance
    pkg_remove python-glance
    sudo -E mkdir -p /tmp/build/
    sudo -E rm -fr /tmp/build/glance*
    sudo -E rm -fr /tmp/build/python-glance*
    # GLANCE_VERSION is sourced from Exports
    sudo -E http_proxy=$http_proxy https_proxy=$https_proxy bzr clone lp:glance -r $GLANCE_VERSION /tmp/build/glance
    sudo -E http_proxy=$http_proxy https_proxy=$https_proxy bzr checkout --lightweight lp:~openstack-ubuntu-packagers/ubuntu/natty/glance/ubuntu /tmp/build/glancepkg
    sudo -E mv /tmp/build/glancepkg/debian /tmp/build/glance
    pkg_install cdbs python-mock
    cd /tmp/build/glance
    sudo -E sed -i.bak -e 's/ natty;/ lucid;/g' debian/changelog
    # for some reason glance needs swift core to build
    add-apt-repository ppa:swift-core/trunk
    sudo -E apt-get update
    pkg_install python-swift
    if [ ! -f /tmp/build/glance/etc/glance.conf.sample ]
    then
        echo " " | sudo -E tee /tmp/build/glance/etc/glance.conf.sample
    fi
<<<<<<< HEAD
    
    #Stop the tests from running in the build since they are FLAKY
    echo "" | sudo -E tee run_tests.sh > /dev/null
    
=======

    #Stop the tests from running in the build since they are FLAKY
    echo "" | sudo -E tee run_tests.sh > /dev/null

>>>>>>> 651a2ffd
    sudo -E DEB_BUILD_OPTIONS=nocheck,nodocs dpkg-buildpackage -rfakeroot -b -uc -us
    pkg_remove python-swift
    sudo -E reprepro -Vb /var/www/ubuntu/ remove lucid glance
    sudo -E reprepro -Vb /var/www/ubuntu/ remove lucid python-glance
    sudo -E reprepro -Vb /var/www/ubuntu/ remove lucid python-glance-doc
    cd /tmp/build
    sudo -E reprepro --ignore=wrongdistribution -Vb /var/www/ubuntu/ include lucid glance*.changes
    # Add the local apt repo temporarily to install the built glance
    echo "deb http://0.0.0.0/ubuntu lucid main" | sudo -E tee /etc/apt/sources.list.d/temp-local-ppa-lucid.list > /dev/null
    echo "Package: glance
Pin: origin 0.0.0.0
Pin-Priority: 700

Package: python-glance
Pin: origin 0.0.0.0
Pin-Priority: 700" | sudo -E tee /etc/apt/preferences.d/temp-local-ppa-pin > /dev/null
    sudo -E apt-get update
    # Based on the pin this will install the glance we just built
    pkg_install glance
    # now clean up that mess so it doesnt pollute into any other installations
    sudo -E rm -fr /etc/apt/preferences.d/temp-local-ppa-pin
    sudo -E rm -fr /etc/apt/sources.list.d/temp-local-ppa-lucid.list
    sudo -E apt-get update
    
    #Now that its installed lets change the db for it and stop the services
    sudo -E service glance-registry stop
    sudo -E service glance-api stop
}

dbaas_pkg_install_nova() {
    # Builds and installs all of the stuff for Nova.

    dbaas_pkg_create_tmpbuild

    echo Building Nova packages...
    sudo -E http_proxy=$http_proxy https_proxy=$https_proxy bash /vagrant-common/nova_builddeb.sh
    if [ $? -ne 0 ]
    then
        echo "Failure to build Nova package."
        exit 1
    fi

    gitversion=`cat /tmp/build/dbaas/_version.txt`

    echo Removing old versions of the packages in case this is a 2nd run.
    sudo -E reprepro -Vb /var/www/ubuntu/ remove lucid nova-ajax-console-proxy
    sudo -E reprepro -Vb /var/www/ubuntu/ remove lucid nova-api
    sudo -E reprepro -Vb /var/www/ubuntu/ remove lucid nova-common
    sudo -E reprepro -Vb /var/www/ubuntu/ remove lucid nova-compute
    sudo -E reprepro -Vb /var/www/ubuntu/ remove lucid nova-doc
    sudo -E reprepro -Vb /var/www/ubuntu/ remove lucid nova-dns
    sudo -E reprepro -Vb /var/www/ubuntu/ remove lucid nova-guest
    sudo -E reprepro -Vb /var/www/ubuntu/ remove lucid nova-instancemonitor
    sudo -E reprepro -Vb /var/www/ubuntu/ remove lucid nova-network
    sudo -E reprepro -Vb /var/www/ubuntu/ remove lucid nova-objectstore
    sudo -E reprepro -Vb /var/www/ubuntu/ remove lucid nova-scheduler
    sudo -E reprepro -Vb /var/www/ubuntu/ remove lucid nova-volume
    sudo -E reprepro -Vb /var/www/ubuntu/ remove lucid reddwarf-api
    sudo -E reprepro -Vb /var/www/ubuntu/ remove lucid python-nova


    echo Installing Nova packages into the local repo.
    cd /tmp/build
    sudo -E reprepro --ignore=wrongdistribution -Vb /var/www/ubuntu/ include lucid nova_`echo $gitversion`_amd64.changes
    sudo service glance-api stop
    sudo service glance-registry stop
    echo "Finished installing nova"
}

dbaas_pkg_install_rsdns() {
    if [ -d /rsdns ]
    then
        echo Installing RS DNS.
        sudo rm -rf ~/rsdns
        echo Creating temporary copy.
        sudo cp -rf /rsdns ~/rsdns
        if [ $? -ne 0 ]
        then
            echo "Could not copy RSDNS directory to temporary local location."
            exit 1
        fi
        echo Installing RSDNS.
        cd /home/vagrant/rsdns
        sudo python setup.py install
        if [ $? -ne 0 ]
        then
            echo "Failure to install RSDNS."
            exit 1
        fi
        echo Installed successfully.
    else
        echo "Not installing RS DNS because it wasn't found."
    fi
}

dbaas_pkg_upload_release() {
    # Installs the release. Assumes the /tmp/build stuff is already done and exists
    cd /tmp/build/dbaas
    gitversion=`cat /tmp/build/dbaas/_version.txt`
    output=`grep 'BEGIN PGP SIGNED MESSAGE' /tmp/build/nova_${gitversion}_amd64.changes|wc -l`
    if [ $output == 0 ]
    then
      echo "signing packages"
      sudo -E debsign /tmp/build/nova_`echo $gitversion`_amd64.changes
    fi
    sudo -E dupload -f --to nova /tmp/build/nova_`echo $gitversion`_amd64.changes
}<|MERGE_RESOLUTION|>--- conflicted
+++ resolved
@@ -130,17 +130,8 @@
     then
         echo " " | sudo -E tee /tmp/build/glance/etc/glance.conf.sample
     fi
-<<<<<<< HEAD
-    
     #Stop the tests from running in the build since they are FLAKY
     echo "" | sudo -E tee run_tests.sh > /dev/null
-    
-=======
-
-    #Stop the tests from running in the build since they are FLAKY
-    echo "" | sudo -E tee run_tests.sh > /dev/null
-
->>>>>>> 651a2ffd
     sudo -E DEB_BUILD_OPTIONS=nocheck,nodocs dpkg-buildpackage -rfakeroot -b -uc -us
     pkg_remove python-swift
     sudo -E reprepro -Vb /var/www/ubuntu/ remove lucid glance
