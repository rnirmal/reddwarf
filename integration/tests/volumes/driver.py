--- conflicted
+++ resolved
@@ -441,10 +441,7 @@
 @test(groups=[VOLUMES_DRIVER], depends_on_classes=[DeleteVolume])
 class ConfirmMissing(VolumeTest):
 
-<<<<<<< HEAD
-=======
     @expect_exception(Exception)
->>>>>>> 5f53ce73
     @time_out(60)
     def test_discover_should_fail(self):
         assert_raises(exception.Error, 
